# References https://gist.github.com/dan-blanchard/7045057
language: python

matrix:
  include:
    - python: 2.6
      env: NUMPY="numpy=1.6"
    - python: 2.7
      env: NUMPY="numpy=1.7"
    - python: 3.3
      env: NUMPY="numpy=1.8"
    - python: 3.4
      env: NUMPY=numpy

branches:
  only:
    - master
    - llvmlite2

sudo: false

addons:
  apt:
    sources:
      - ubuntu-toolchain-r-test
    packages:
      - g++-4.8

before_install:
  # Install Miniconda
  - wget http://repo.continuum.io/miniconda/Miniconda3-3.7.0-Linux-x86_64.sh -O miniconda.sh
  - chmod +x miniconda.sh
  - ./miniconda.sh -b
  - export PATH=$HOME/miniconda3/bin:$PATH
  - PY_MAJOR_MINOR=${TRAVIS_PYTHON_VERSION:0:3}
  # Setup environment
  - conda create -n travisci --yes python=$PY_MAJOR_MINOR $NUMPY cffi pip
  - source activate travisci
  - CONDA_INSTALL="conda install --yes -q"
  - PIP_INSTALL="pip install -q"
  # Install llvmdev (separate channel, for now)
  - $CONDA_INSTALL -c numba llvmdev="3.6*"
  # Install unittest2 for Python 2
  - if [ $PY_MAJOR_MINOR == "2.6" ]; then $CONDA_INSTALL unittest2 argparse; fi
  # Install enum34 for Python < 3.4
  - if [ $PY_MAJOR_MINOR \< "3.4" ]; then $CONDA_INSTALL enum34; fi
  - if [ $PY_MAJOR_MINOR \< "3.4" ]; then $PIP_INSTALL singledispatch; fi
  # Install funcsigs for Python < 3.3
<<<<<<< HEAD
  - if [ $PY_MAJOR_MINOR \< "3.3" ]; then $CONDA_INSTALL -c numba funcsigs; fi
  # The next couple lines fix a crash with multiprocessing on Travis
  # and are not specific to using Miniconda
  - sudo rm -rf /dev/shm
  - sudo ln -s /run/shm /dev/shm
  # We need this line to have g++ 4.8 available in apt
  # (Travis' default gcc version doesn't support C++11).
  - sudo add-apt-repository -y ppa:ubuntu-toolchain-r/test
  - sudo apt-get update -qq
  - sudo apt-get install -qq gcc-4.8 g++-4.8
  # Force g++ 4.8 to be the default version
  - sudo update-alternatives --install /usr/bin/g++ g++ /usr/bin/g++-4.8 90
=======
  - if [ $PY_MAJOR_MINOR \< "3.3" ]; then conda install --yes -c numba funcsigs; fi
>>>>>>> 901daa5e
  # Install dependencies for building the documentation
  - $CONDA_INSTALL sphinx pygments
  - $PIP_INSTALL sphinxjp.themecore sphinxjp.themes.basicstrap

  # Install boost for impyla
  #- if [ ${TRAVIS_PYTHON_VERSION:0:1} == "2" ]; then sudo apt-get install libboost-all-dev; fi
  # Install pytest for impyla
  #- conda install --yes pytest

install:
    # Build and install llvmlite from source
    - export CXX=g++-4.8
    - git clone git://github.com/numba/llvmlite.git -q
    - cd llvmlite && python setup.py build && python setup.py install -q >/dev/null && cd ..
    # Build numba extensions without silencing compile errors
    - python setup.py build_ext -q
    # Install numba
    - python setup.py install -q >/dev/null
    # Install impyla
    #- if [ ${TRAVIS_PYTHON_VERSION:0:1} == "2" ]; then export LLVM_CONFIG_PATH=$(which llvm-config); fi
    #- if [ ${TRAVIS_PYTHON_VERSION:0:1} == "2" ]; then cd $HOME ; git clone https://github.com/cloudera/impyla.git -q; fi
    #- if [ ${TRAVIS_PYTHON_VERSION:0:1} == "2" ]; then cd impyla ; make ; python setup.py install; fi

script:
    # Ensure that the documentation builds without warnings
    - cd $TRAVIS_BUILD_DIR/docs ; make SPHINXOPTS=-W clean html
    # Run the Numba test suite
    - cd ~ ; NUMBA_ENABLE_CUDASIM=1 python -m numba.testing -v -b -m
    #- if [ ${TRAVIS_PYTHON_VERSION:0:1} == "2" ]; then cd $HOME; py.test --udf $HOME/impyla/impala/tests/test_udf_compile.py; fi

notifications:
  email: false
  flowdock: "cb7bc57e58b3d42f77685f93211c03ab"
  on_success: "change"
  on_failure: "always" # "change"<|MERGE_RESOLUTION|>--- conflicted
+++ resolved
@@ -42,26 +42,11 @@
   - $CONDA_INSTALL -c numba llvmdev="3.6*"
   # Install unittest2 for Python 2
   - if [ $PY_MAJOR_MINOR == "2.6" ]; then $CONDA_INSTALL unittest2 argparse; fi
-  # Install enum34 for Python < 3.4
+  # Install enum34 and singledispatch for Python < 3.4
   - if [ $PY_MAJOR_MINOR \< "3.4" ]; then $CONDA_INSTALL enum34; fi
   - if [ $PY_MAJOR_MINOR \< "3.4" ]; then $PIP_INSTALL singledispatch; fi
   # Install funcsigs for Python < 3.3
-<<<<<<< HEAD
   - if [ $PY_MAJOR_MINOR \< "3.3" ]; then $CONDA_INSTALL -c numba funcsigs; fi
-  # The next couple lines fix a crash with multiprocessing on Travis
-  # and are not specific to using Miniconda
-  - sudo rm -rf /dev/shm
-  - sudo ln -s /run/shm /dev/shm
-  # We need this line to have g++ 4.8 available in apt
-  # (Travis' default gcc version doesn't support C++11).
-  - sudo add-apt-repository -y ppa:ubuntu-toolchain-r/test
-  - sudo apt-get update -qq
-  - sudo apt-get install -qq gcc-4.8 g++-4.8
-  # Force g++ 4.8 to be the default version
-  - sudo update-alternatives --install /usr/bin/g++ g++ /usr/bin/g++-4.8 90
-=======
-  - if [ $PY_MAJOR_MINOR \< "3.3" ]; then conda install --yes -c numba funcsigs; fi
->>>>>>> 901daa5e
   # Install dependencies for building the documentation
   - $CONDA_INSTALL sphinx pygments
   - $PIP_INSTALL sphinxjp.themecore sphinxjp.themes.basicstrap
