--- conflicted
+++ resolved
@@ -750,7 +750,6 @@
         Store value to pointer, with optional guaranteed alignment:
             *ptr = name
         """
-<<<<<<< HEAD
         if isinstance(ptr.type, types.TokenType):
             if ptr.type != value.type:
                 raise TypeError("cannot store %s to %s: mismatching types"
@@ -762,14 +761,6 @@
             if ptr.type.pointee != value.type:
                 raise TypeError("cannot store %s to %s: mismatching types"
                                 % (value.type, ptr.type))
-=======
-        if not isinstance(ptr.type, types.PointerType):
-            msg = "cannot store to value of type %s (%r): not a pointer"
-            raise TypeError(msg % (ptr.type, str(ptr)))
-        if ptr.type.pointee != value.type:
-            raise TypeError("cannot store %s to %s: mismatching types"
-                            % (value.type, ptr.type))
->>>>>>> 118e993f
         st = instructions.StoreInstr(self.block, value, ptr)
         st.align = align
         self._insert(st)
