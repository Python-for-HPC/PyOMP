--- conflicted
+++ resolved
@@ -50,7 +50,6 @@
         Module ownership is transferred to the EE
         """
         self._modules = set([module])
-        module.detach()
         ffi.ObjectRef.__init__(self, ptr)
 
     def get_pointer_to_global(self, gv):
@@ -72,7 +71,6 @@
         """
         ffi.lib.LLVMPY_AddModule(self, module)
         self._modules.add(module)
-        module.detach()
 
     def finalize_object(self):
         ffi.lib.LLVMPY_FinalizeObject(self)
@@ -85,24 +83,17 @@
         with ffi.OutputString() as outerr:
             if ffi.lib.LLVMPY_RemoveModule(self, module, outerr):
                 raise RuntimeError(str(outerr))
-        module.reattach()
 
     @property
     def target_data(self):
         td = ffi.lib.LLVMPY_GetExecutionEngineTargetData(self)
-<<<<<<< HEAD
         return targets.TargetData(td, ee=self)
-=======
-        ret = targets.TargetData(td)
-        ret.detach()
-        return ret
->>>>>>> 4d6ce998
 
     def close(self):
         if not self._closed:
             # The modules will be cleaned up by the EE
             for mod in self._modules:
-                mod.close_detached()
+                mod.detach()
             self._modules.clear()
             ffi.lib.LLVMPY_DisposeExecutionEngine(self)
             ffi.ObjectRef.close(self)
