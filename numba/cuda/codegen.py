from llvmlite import binding as ll
from llvmlite.llvmpy import core as lc

from numba.core import config, serialize
from numba.core.codegen import Codegen, CodeLibrary
from .cudadrv import devices, driver, nvvm

import ctypes
import numpy as np
import os
import subprocess
import tempfile


CUDA_TRIPLE = 'nvptx64-nvidia-cuda'


def disassemble_cubin(cubin):
    # nvdisasm only accepts input from a file, so we need to write out to a
    # temp file and clean up afterwards.
    fd = None
    fname = None
    try:
        fd, fname = tempfile.mkstemp()
        with open(fname, 'wb') as f:
            f.write(cubin)

        try:
            cp = subprocess.run(['nvdisasm', fname], check=True,
                                stdout=subprocess.PIPE,
                                stderr=subprocess.PIPE)
        except FileNotFoundError as e:
            if e.filename == 'nvdisasm':
                msg = ("nvdisasm is required for SASS inspection, and has not "
                       "been found.\n\nYou may need to install the CUDA "
                       "toolkit and ensure that it is available on your "
                       "PATH.\n")
                raise RuntimeError(msg)
        return cp.stdout.decode('utf-8')
    finally:
        if fd is not None:
            os.close(fd)
        if fname is not None:
            os.unlink(fname)


class CUDACodeLibrary(CodeLibrary, serialize.ReduceMixin):
    """
    The CUDACodeLibrary generates PTX, SASS, cubins for multiple different
    compute capabilities. It also loads cubins to multiple devices (via
    get_cufunc), which may be of different compute capabilities.
    """

    def __init__(self, codegen, name, entry_name=None, max_registers=None,
                 nvvm_options=None):
        """
        codegen:
            Codegen object.
        name:
            Name of the function in the source.
        entry_name:
            Name of the kernel function in the binary, if this is a global
            kernel and not a device function.
        max_registers:
            The maximum register usage to aim for when linking.
        nvvm_options:
                Dict of options to pass to NVVM.
        """
        super().__init__(codegen, name)

        # The llvmlite module for this library.
        self._module = None
        # CodeLibrary objects that will be "linked" into this library. The
        # modules within them are compiled from NVVM IR to PTX along with the
        # IR from this module - in that sense they are "linked" by NVVM at PTX
        # generation time, rather than at link time.
        self._linking_libraries = set()
        # Files to link with the generated PTX. These are linked using the
        # Driver API at link time.
        self._linking_files = set()

        # Maps CC -> PTX string
        self._ptx_cache = {}
        # Maps CC -> cubin
        self._cubin_cache = {}
        # Maps CC -> linker info output for cubin
        self._linkerinfo_cache = {}
        # Maps Device numeric ID -> cufunc
        self._cufunc_cache = {}

        self._max_registers = max_registers
        if nvvm_options is None:
            nvvm_options = {}
        self._nvvm_options = nvvm_options
        self._entry_name = entry_name

    def get_llvm_str(self):
        return str(self._module)

    def get_asm_str(self, cc=None):
        if not cc:
            ctx = devices.get_context()
            device = ctx.device
            cc = device.compute_capability

        ptx = self._ptx_cache.get(cc, None)
        if ptx:
            return ptx

        arch = nvvm.get_arch_option(*cc)
        options = self._nvvm_options.copy()
        options['arch'] = arch

        irs = [str(mod) for mod in self.modules]
        ptx = nvvm.llvm_to_ptx(irs, **options)
        ptx = ptx.decode().strip('\x00').strip()

        if config.DUMP_ASSEMBLY:
            print(("ASSEMBLY %s" % self._name).center(80, '-'))
            print(ptx)
            print('=' * 80)

        self._ptx_cache[cc] = ptx

        return ptx

    def get_cubin(self, cc=None):
        if cc is None:
            ctx = devices.get_context()
            device = ctx.device
            cc = device.compute_capability

        cubin = self._cubin_cache.get(cc, None)
        if cubin:
            return cubin

        ptx = self.get_asm_str(cc=cc)
        linker = driver.Linker(max_registers=self._max_registers, cc=cc)
        linker.add_ptx(ptx.encode())
        for path in self._linking_files:
            linker.add_file_guess_ext(path)
        cubin_buf, size = linker.complete()

        # We take a copy of the cubin because it's owned by the linker
        cubin_ptr = ctypes.cast(cubin_buf, ctypes.POINTER(ctypes.c_char))
        cubin = bytes(np.ctypeslib.as_array(cubin_ptr, shape=(size,)))
        self._cubin_cache[cc] = cubin
        self._linkerinfo_cache[cc] = linker.info_log

        return cubin

    def get_cufunc(self):
        if self._entry_name is None:
            msg = "Missing entry_name - are you trying to get the cufunc " \
                  "for a device function?"
            raise RuntimeError(msg)

        ctx = devices.get_context()
        device = ctx.device

        cufunc = self._cufunc_cache.get(device.id, None)
        if cufunc:
            return cufunc

        cubin = self.get_cubin(cc=device.compute_capability)
        module = ctx.create_module_image(cubin)

        # Load
        cufunc = module.get_function(self._entry_name)

        # Populate caches
        self._cufunc_cache[device.id] = cufunc

        return cufunc

    def get_linkerinfo(self, cc):
        try:
            return self._linkerinfo_cache[cc]
        except KeyError:
            raise KeyError(f'No linkerinfo for CC {cc}')

    def get_sass(self, cc=None):
        return disassemble_cubin(self.get_cubin(cc=cc))

    def add_ir_module(self, mod):
        self._raise_if_finalized()
        if self._module is not None:
            raise RuntimeError('CUDACodeLibrary only supports one module')
        self._module = mod

    def add_linking_library(self, library):
        library._ensure_finalized()

        # We don't want to allow linking more libraries in after finalization
        # because our linked libraries are modified by the finalization, and we
        # won't be able to finalize again after adding new ones
        self._raise_if_finalized()

        self._linking_libraries.add(library)

    def add_linking_file(self, filepath):
        self._linking_files.add(filepath)

    def get_function(self, name):
        for fn in self._module.functions:
            if fn.name == name:
                return fn
        raise KeyError(f'Function {name} not found')

    @property
    def modules(self):
        return [self._module] + [mod for lib in self._linking_libraries
                                 for mod in lib.modules]

    def finalize(self):
        # Unlike the CPUCodeLibrary, we don't invoke the binding layer here -
        # we only adjust the linkage of functions. Global kernels (with
        # external linkage) have their linkage untouched. Device functions are
        # set linkonce_odr to prevent them appearing in the PTX.

        self._raise_if_finalized()

        # Note in-place modification of the linkage of functions in linked
        # libraries. This presently causes no issues as only device functions
        # are shared across code libraries, so they would always need their
        # linkage set to linkonce_odr. If in a future scenario some code
        # libraries require linkonce_odr linkage of functions in linked
        # modules, and another code library requires another linkage, each code
        # library will need to take its own private copy of its linked modules.
        #
        # See also discussion on PR #890:
        # https://github.com/numba/numba/pull/890
<<<<<<< HEAD
        for library in self._linking_libraries:
            for fn in library._module.functions:
                if not fn.is_declaration and fn.linkage != 'external':
=======
        for mod in self._linked_modules:
            for fn in mod.functions:
                if not fn.is_declaration:
>>>>>>> b1258c82
                    fn.linkage = 'linkonce_odr'

        self._finalized = True

    def _reduce_states(self):
        """
        Reduce the instance for serialization. We retain the PTX and cubins,
        but loaded functions are discarded. They are recreated when needed
        after unserialization.
        """
        if self._linking_files:
            msg = ('cannot pickle CUDACodeLibrary function with additional '
                   'libraries to link against')
            raise RuntimeError(msg)
        return dict(
            codegen=self._codegen,
            name=self.name,
            entry_name=self._entry_name,
            module=self._module,
            linking_libraries=self._linking_libraries,
            ptx_cache=self._ptx_cache,
            cubin_cache=self._cubin_cache,
            linkerinfo_cache=self._linkerinfo_cache,
            max_registers=self._max_registers,
            nvvm_options=self._nvvm_options
        )

    @classmethod
    def _rebuild(cls, codegen, name, entry_name, module, linking_libraries,
                 ptx_cache, cubin_cache, linkerinfo_cache, max_registers,
                 nvvm_options):
        """
        Rebuild an instance.
        """
        instance = cls.__new__(cls)
        super(cls, instance).__init__(codegen, name)
        instance._entry_name = entry_name

        instance._module = module
        instance._linking_libraries = linking_libraries
        instance._linking_files = set()

        instance._ptx_cache = ptx_cache
        instance._cubin_cache = cubin_cache
        instance._linkerinfo_cache = linkerinfo_cache
        instance._cufunc_cache = {}

        instance._max_registers = max_registers
        instance._nvvm_options = nvvm_options


class JITCUDACodegen(Codegen):
    """
    This codegen implementation for CUDA only generates optimized LLVM IR.
    Generation of PTX code is done separately (see numba.cuda.compiler).
    """

    _library_class = CUDACodeLibrary

    def __init__(self, module_name):
        self._data_layout = nvvm.default_data_layout
        self._target_data = ll.create_target_data(self._data_layout)

    def _create_empty_module(self, name):
        ir_module = lc.Module(name)
        ir_module.triple = CUDA_TRIPLE
        if self._data_layout:
            ir_module.data_layout = self._data_layout
        nvvm.add_ir_version(ir_module)
        return ir_module

    def _add_module(self, module):
        pass<|MERGE_RESOLUTION|>--- conflicted
+++ resolved
@@ -230,15 +230,9 @@
         #
         # See also discussion on PR #890:
         # https://github.com/numba/numba/pull/890
-<<<<<<< HEAD
         for library in self._linking_libraries:
             for fn in library._module.functions:
-                if not fn.is_declaration and fn.linkage != 'external':
-=======
-        for mod in self._linked_modules:
-            for fn in mod.functions:
                 if not fn.is_declaration:
->>>>>>> b1258c82
                     fn.linkage = 'linkonce_odr'
 
         self._finalized = True
