--- conflicted
+++ resolved
@@ -680,23 +680,16 @@
         for t, v in zip(self.argument_types, args):
             self._prepare_args(t, v, stream, retr, kernelargs)
 
-<<<<<<< HEAD
-        # Configure kernel
-        cu_func = cufunc.configure(griddim, blockdim,
-                                   stream=stream,
-                                   sharedmem=sharedmem,
-                                   cooperative=self.cooperative)
-=======
         stream_handle = stream and stream.handle or None
 
->>>>>>> a5c12aa5
         # Invoke kernel
         driver.launch_kernel(cufunc.handle,
                              *griddim,
                              *blockdim,
                              sharedmem,
                              stream_handle,
-                             kernelargs)
+                             kernelargs,
+                             cooperative=self.cooperative)
 
         if self.debug:
             driver.device_to_host(ctypes.addressof(excval), excmem, excsz)
