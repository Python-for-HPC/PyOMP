'''
The Device Array API is not implemented in the simulator. This module provides
stubs to allow tests to import correctly.
'''
from contextlib import contextmanager
from warnings import warn

import numpy as np


DeviceRecord = None
from_record_like = None


errmsg_contiguous_buffer = ("Array contains non-contiguous buffer and cannot "
                            "be transferred as a single memory region. Please "
                            "ensure contiguous buffer with numpy "
                            ".ascontiguousarray()")


class FakeShape(tuple):
    '''
    The FakeShape class is used to provide a shape which does not allow negative
    indexing, similar to the shape in CUDA Python. (Numpy shape arrays allow
    negative indexing)
    '''

    def __getitem__(self, k):
        if isinstance(k, int) and k < 0:
            raise IndexError('tuple index out of range')
        return super(FakeShape, self).__getitem__(k)


class FakeWithinKernelCUDAArray(object):
    '''
    Created to emulate the behavior of arrays within kernels, where either
    array.item or array['item'] is valid (that is, give all structured
    arrays `numpy.recarray`-like semantics). This behaviour does not follow
    the semantics of Python and NumPy with non-jitted code, and will be
    deprecated and removed.
    '''

    def __init__(self, item):
        assert isinstance(item, FakeCUDAArray)
        self.__dict__['_item'] = item

    def __wrap_if_fake(self, item):
        if isinstance(item, FakeCUDAArray):
            return FakeWithinKernelCUDAArray(item)
        else:
            return item

    def __getattr__(self, attrname):
        if attrname in dir(self._item._ary):  # For e.g. array size.
            return self.__wrap_if_fake(getattr(self._item._ary, attrname))
        else:
            return self.__wrap_if_fake(self._item.__getitem__(attrname))

    def __setattr__(self, nm, val):
        self._item.__setitem__(nm, val)

    def __getitem__(self, idx):
        return self.__wrap_if_fake(self._item.__getitem__(idx))

    def __setitem__(self, idx, val):
        self._item.__setitem__(idx, val)

    def __len__(self):
        return len(self._item)


class FakeCUDAArray(object):
    '''
    Implements the interface of a DeviceArray/DeviceRecord, but mostly just
    wraps a NumPy array.
    '''

    __cuda_ndarray__ = True  # There must be gpu_data attribute

    def __init__(self, ary, stream=0):
        self._ary = ary
        self.stream = stream

    @property
    def alloc_size(self):
        return self._ary.nbytes

    @property
    def nbytes(self):
        # return nbytes -- FakeCUDAArray is a wrapper around NumPy
        return self._ary.nbytes

    def __getattr__(self, attrname):
        try:
            attr = getattr(self._ary, attrname)
            return attr
        except AttributeError as e:
            msg = "Wrapped array has no attribute '%s'" % attrname
            raise AttributeError(msg) from e

    def bind(self, stream=0):
        return FakeCUDAArray(self._ary, stream)

    @property
    def T(self):
        return self.transpose()

    def transpose(self, axes=None):
        return FakeCUDAArray(np.transpose(self._ary, axes=axes))

    def __getitem__(self, idx):
        ret = self._ary.__getitem__(idx)
        if type(ret) not in [np.ndarray, np.void]:
            return ret
        else:
            return FakeCUDAArray(ret, stream=self.stream)

    def __setitem__(self, idx, val):
        return self._ary.__setitem__(idx, val)

    def copy_to_host(self, ary=None, stream=0):
        if ary is None:
            ary = np.empty_like(self._ary)
        else:
            check_array_compatibility(self, ary)
        np.copyto(ary, self._ary)
        return ary

    def copy_to_device(self, ary, stream=0):
        '''
        Copy from the provided array into this array.

        This may be less forgiving than the CUDA Python implementation, which
        will copy data up to the length of the smallest of the two arrays,
        whereas this expects the size of the arrays to be equal.
        '''
        sentry_contiguous(self)
        self_core, ary_core = array_core(self), array_core(ary)
        if isinstance(ary, FakeCUDAArray):
            sentry_contiguous(ary)
            check_array_compatibility(self_core, ary_core)
        else:
            ary_core = np.array(
                ary_core,
                order='C' if self_core.flags['C_CONTIGUOUS'] else 'F',
                subok=True,
                copy=False)
            check_array_compatibility(self_core, ary_core)
        np.copyto(self_core._ary, ary_core)

    def to_host(self):
        warn('to_host() is deprecated and will be removed')
        raise NotImplementedError

    @property
    def shape(self):
        return FakeShape(self._ary.shape)

    def ravel(self, *args, **kwargs):
        return FakeCUDAArray(self._ary.ravel(*args, **kwargs))

    def reshape(self, *args, **kwargs):
        return FakeCUDAArray(self._ary.reshape(*args, **kwargs))

    def view(self, *args, **kwargs):
        return FakeCUDAArray(self._ary.view(*args, **kwargs))

    def is_c_contiguous(self):
        return self._ary.flags.c_contiguous

    def is_f_contiguous(self):
        return self._ary.flags.f_contiguous

    def __str__(self):
        return str(self._ary)

    def __repr__(self):
        return repr(self._ary)

    def __len__(self):
        return len(self._ary)

    # TODO: Add inplace, bitwise, unary magic methods
    #  (or maybe inherit this class from numpy)?
    def __eq__(self, other):
        return FakeCUDAArray(self._ary == other)

    def __ne__(self, other):
        return FakeCUDAArray(self._ary != other)

    def __lt__(self, other):
        return FakeCUDAArray(self._ary < other)

    def __le__(self, other):
        return FakeCUDAArray(self._ary <= other)

    def __gt__(self, other):
        return FakeCUDAArray(self._ary > other)

    def __ge__(self, other):
        return FakeCUDAArray(self._ary >= other)

    def __add__(self, other):
        return FakeCUDAArray(self._ary + other)

    def __sub__(self, other):
        return FakeCUDAArray(self._ary - other)

    def __mul__(self, other):
        return FakeCUDAArray(self._ary * other)

    def __floordiv__(self, other):
        return FakeCUDAArray(self._ary // other)

    def __truediv__(self, other):
        return FakeCUDAArray(self._ary / other)

    def __mod__(self, other):
        return FakeCUDAArray(self._ary % other)

    def __pow__(self, other):
        return FakeCUDAArray(self._ary ** other)

    def split(self, section, stream=0):
        return [
            FakeCUDAArray(a)
            for a in np.split(self._ary, range(section, len(self), section))
        ]


def array_core(ary):
    """
    Extract the repeated core of a broadcast array.

    Broadcast arrays are by definition non-contiguous due to repeated
    dimensions, i.e., dimensions with stride 0. In order to ascertain memory
    contiguity and copy the underlying data from such arrays, we must create
    a view without the repeated dimensions.

    """
    if not ary.strides:
        return ary
    core_index = []
    for stride in ary.strides:
        core_index.append(0 if stride == 0 else slice(None))
    return ary[tuple(core_index)]


def is_contiguous(ary):
    """
    Returns True iff `ary` is C-style contiguous while ignoring
    broadcasted and 1-sized dimensions.
    As opposed to array_core(), it does not call require_context(),
    which can be quite expensive.
    """
    size = ary.dtype.itemsize
    for shape, stride in zip(reversed(ary.shape), reversed(ary.strides)):
        if shape > 1 and stride != 0:
            if size != stride:
                return False
            size *= shape
    return True


def sentry_contiguous(ary):
    core = array_core(ary)
    if not core.flags['C_CONTIGUOUS'] and not core.flags['F_CONTIGUOUS']:
        raise ValueError(errmsg_contiguous_buffer)


def check_array_compatibility(ary1, ary2):
    ary1sq, ary2sq = ary1.squeeze(), ary2.squeeze()
    if ary1.dtype != ary2.dtype:
        raise TypeError('incompatible dtype: %s vs. %s' %
                        (ary1.dtype, ary2.dtype))
    if ary1sq.shape != ary2sq.shape:
        raise ValueError('incompatible shape: %s vs. %s' %
                         (ary1.shape, ary2.shape))
    if ary1sq.strides != ary2sq.strides:
        raise ValueError('incompatible strides: %s vs. %s' %
                         (ary1.strides, ary2.strides))


def to_device(ary, stream=0, copy=True, to=None):
    ary = np.array(ary, copy=False, subok=True)
    sentry_contiguous(ary)
    if to is None:
        buffer_dtype = np.int64 if ary.dtype.char in 'Mm' else ary.dtype
        return FakeCUDAArray(
            np.ndarray(
                buffer=np.copy(array_core(ary)).view(buffer_dtype),
                dtype=ary.dtype,
                shape=ary.shape,
                strides=ary.strides,
            ).view(type=type(ary)),
        )
    else:
        to.copy_to_device(ary, stream=stream)


@contextmanager
def pinned(arg):
    yield


<<<<<<< HEAD
def pinned_array(shape, dtype=np.float_, strides=None, order='C'):
=======
def mapped_array(*args, **kwargs):
    for unused_arg in ('portable', 'wc'):
        if unused_arg in kwargs:
            kwargs.pop(unused_arg)
    return device_array(*args, **kwargs)


def pinned_array(shape, dtype=np.float, strides=None, order='C'):
>>>>>>> 3a682bd8
    return np.ndarray(shape=shape, strides=strides, dtype=dtype, order=order)


def managed_array(shape, dtype=np.float, strides=None, order='C'):
    return np.ndarray(shape=shape, strides=strides, dtype=dtype, order=order)


def device_array(*args, **kwargs):
    stream = kwargs.pop('stream') if 'stream' in kwargs else 0
    return FakeCUDAArray(np.ndarray(*args, **kwargs), stream=stream)


def _contiguous_strides_like_array(ary):
    """
    Given an array, compute strides for a new contiguous array of the same
    shape.
    """
    # Don't recompute strides if the default strides will be sufficient to
    # create a contiguous array.
    if ary.flags['C_CONTIGUOUS'] or ary.flags['F_CONTIGUOUS'] or ary.ndim <= 1:
        return None

    # Otherwise, we need to compute new strides using an algorithm adapted from
    # NumPy v1.17.4's PyArray_NewLikeArrayWithShape in
    # core/src/multiarray/ctors.c. We permute the strides in ascending order
    # then compute the stride for the dimensions with the same permutation.

    # Stride permutation. E.g. a stride array (4, -2, 12) becomes
    # [(1, -2), (0, 4), (2, 12)]
    strideperm = [ x for x in enumerate(ary.strides) ]
    strideperm.sort(key=lambda x: x[1])

    # Compute new strides using permutation
    strides = [0] * len(ary.strides)
    stride = ary.dtype.itemsize
    for i_perm, _ in strideperm:
        strides[i_perm] = stride
        stride *= ary.shape[i_perm]
    return tuple(strides)


def _order_like_array(ary):
    if ary.flags['F_CONTIGUOUS'] and not ary.flags['C_CONTIGUOUS']:
        return 'F'
    else:
        return 'C'


def device_array_like(ary, stream=0):
    strides = _contiguous_strides_like_array(ary)
    order = _order_like_array(ary)
    return device_array(shape=ary.shape, dtype=ary.dtype, strides=strides,
                        order=order)


def pinned_array_like(ary):
    strides = _contiguous_strides_like_array(ary)
    order = _order_like_array(ary)
    return pinned_array(shape=ary.shape, dtype=ary.dtype, strides=strides,
                        order=order)


def auto_device(ary, stream=0, copy=True):
    if isinstance(ary, FakeCUDAArray):
        return ary, False

    if not isinstance(ary, np.void):
        ary = np.array(
            ary,
            copy=False,
            subok=True)
    return to_device(ary, stream, copy), True


def is_cuda_ndarray(obj):
    "Check if an object is a CUDA ndarray"
    return getattr(obj, '__cuda_ndarray__', False)


def verify_cuda_ndarray_interface(obj):
    "Verify the CUDA ndarray interface for an obj"
    require_cuda_ndarray(obj)

    def requires_attr(attr, typ):
        if not hasattr(obj, attr):
            raise AttributeError(attr)
        if not isinstance(getattr(obj, attr), typ):
            raise AttributeError('%s must be of type %s' % (attr, typ))

    requires_attr('shape', tuple)
    requires_attr('strides', tuple)
    requires_attr('dtype', np.dtype)
    requires_attr('size', int)


def require_cuda_ndarray(obj):
    "Raises ValueError is is_cuda_ndarray(obj) evaluates False"
    if not is_cuda_ndarray(obj):
        raise ValueError('require an cuda ndarray object')<|MERGE_RESOLUTION|>--- conflicted
+++ resolved
@@ -303,9 +303,6 @@
     yield
 
 
-<<<<<<< HEAD
-def pinned_array(shape, dtype=np.float_, strides=None, order='C'):
-=======
 def mapped_array(*args, **kwargs):
     for unused_arg in ('portable', 'wc'):
         if unused_arg in kwargs:
@@ -313,8 +310,7 @@
     return device_array(*args, **kwargs)
 
 
-def pinned_array(shape, dtype=np.float, strides=None, order='C'):
->>>>>>> 3a682bd8
+def pinned_array(shape, dtype=np.float_, strides=None, order='C'):
     return np.ndarray(shape=shape, strides=strides, dtype=dtype, order=order)
 
 
