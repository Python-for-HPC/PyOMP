--- conflicted
+++ resolved
@@ -805,42 +805,6 @@
             self.module.__serialized[obj] = gv
         return gv
 
-<<<<<<< HEAD
-=======
-    def to_native_arg(self, obj, typ):
-        if isinstance(typ, types.Record):
-            # Generate a dummy integer type that has the size of Py_buffer
-            dummy_py_buffer_type = Type.int(_helperlib.py_buffer_size * 8)
-            # Allocate the Py_buffer
-            py_buffer = cgutils.alloca_once(self.builder, dummy_py_buffer_type)
-
-            # Zero-fill the py_buffer. where the obj field in Py_buffer is NULL
-            # PyBuffer_Release has no effect.
-            zeroed_buffer = lc.Constant.null(dummy_py_buffer_type)
-            self.builder.store(zeroed_buffer, py_buffer)
-
-            buf_as_voidptr = self.builder.bitcast(py_buffer, self.voidptr)
-            ptr = self.extract_record_data(obj, buf_as_voidptr)
-
-            with cgutils.if_unlikely(self.builder,
-                                     cgutils.is_null(self.builder, ptr)):
-                self.builder.ret(ptr)
-
-            ltyp = self.context.get_value_type(typ)
-            val = self.builder.bitcast(ptr, ltyp)
-
-            def dtor():
-                self.release_record_buffer(buf_as_voidptr)
-
-        else:
-            val = self.to_native_value(obj, typ)
-
-            def dtor():
-                pass
-
-        return val, dtor
-
->>>>>>> 049a8b11
     def to_native_value(self, obj, typ):
         def c_api_error():
             return cgutils.is_not_null(self.builder, self.err_occurred())
@@ -914,7 +878,7 @@
                 self.builder.ret(ptr)
 
             ltyp = self.context.get_value_type(typ)
-            val = cgutils.init_record_by_ptr(self.builder, ltyp, ptr)
+            val = self.builder.bitcast(ptr, ltyp)
             def cleanup():
                 self.release_buffer(buf)
             return NativeValue(val, cleanup=cleanup)
@@ -950,15 +914,10 @@
                     if native.cleanup is not None:
                         raise NotImplementedError("%s not supported" % (typ,))
                     just = self.context.make_optional_value(self.builder,
-<<<<<<< HEAD
                                                             typ.type, native.value)
-                    self.builder.store(just, ret)
+                    self.builder.store(just, retptr)
+            ret = self.builder.load(retptr)
             return NativeValue(ret, is_error=c_api_error())
-=======
-                                                            typ.type, val)
-                    self.builder.store(just, retptr)
-            return self.builder.load(retptr)
->>>>>>> 049a8b11
 
         elif isinstance(typ, (types.Tuple, types.UniTuple)):
             val = self.to_native_tuple(obj, typ)
