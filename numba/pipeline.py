--- conflicted
+++ resolved
@@ -23,12 +23,9 @@
 from numba import closures
 from numba import reporting
 from numba import normalize
-<<<<<<< HEAD
 from numba import validate
 from numba.viz import cfgviz
-=======
 from numba import typesystem
->>>>>>> fca87652
 from numba.codegen import llvmwrapper
 from numba import ast_constant_folding as constant_folding
 from numba.control_flow import ssa
