--- conflicted
+++ resolved
@@ -652,16 +652,10 @@
 
 class CodeGen(PipelineStage):
     def transform(self, ast, env):
-<<<<<<< HEAD
         env.translation.crnt.translator = self.make_specializer(
-            ast_translate.LLVMCodeGenerator, ast, env,
+            codegen.LLVMCodeGenerator, ast, env,
             **env.translation.crnt.kwargs)
         env.translation.crnt.translator.translate()
-=======
-        env.crnt.translator = self.make_specializer(
-            codegen.LLVMCodeGenerator, ast, env, **env.crnt.kwargs)
-        env.crnt.translator.translate()
->>>>>>> a818355a
         return ast
 
 
