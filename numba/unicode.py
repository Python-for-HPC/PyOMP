import sys
import operator

import numpy as np
from llvmlite.ir import IntType, Constant

from numba.extending import (
    models,
    register_model,
    make_attribute_wrapper,
    unbox,
    box,
    NativeValue,
    overload,
    overload_method,
    intrinsic,
    register_jitable,
)
from numba.targets.imputils import (lower_constant, lower_cast, lower_builtin,
                                    iternext_impl, impl_ret_new_ref, RefType)
from numba.datamodel import register_default, StructModel
from numba import cgutils
from numba import types
from numba.pythonapi import (
    PY_UNICODE_1BYTE_KIND,
    PY_UNICODE_2BYTE_KIND,
    PY_UNICODE_4BYTE_KIND,
    PY_UNICODE_WCHAR_KIND,
)
from numba.targets import slicing
from numba._helperlib import c_helpers
from numba.targets.hashing import _Py_hash_t
from numba.unsafe.bytes import memcpy_region
from numba.errors import TypingError
from .unicode_support import (_Py_TOUPPER, _Py_TOLOWER, _Py_UCS4, _Py_ISALNUM,
                              _PyUnicode_ToUpperFull, _PyUnicode_ToLowerFull,
                              _PyUnicode_ToTitleFull, _PyUnicode_IsPrintable,
                              _PyUnicode_IsSpace,
                              _PyUnicode_IsXidStart, _PyUnicode_IsXidContinue,
                              _PyUnicode_IsCased, _PyUnicode_IsCaseIgnorable,
                              _PyUnicode_IsUppercase, _PyUnicode_IsLowercase,
                              _PyUnicode_IsLineBreak, _Py_ISLINEBREAK,
                              _Py_ISLINEFEED, _Py_ISCARRIAGERETURN,
                              _PyUnicode_IsTitlecase, _Py_ISLOWER, _Py_ISUPPER,
                              _Py_TAB, _Py_LINEFEED,
                              _Py_CARRIAGE_RETURN, _Py_SPACE,
                              _PyUnicode_IsAlpha, _PyUnicode_IsNumeric,
                              _Py_ISALPHA, _PyUnicode_IsDigit)

# DATA MODEL


@register_model(types.UnicodeType)
class UnicodeModel(models.StructModel):
    def __init__(self, dmm, fe_type):
        members = [
            ('data', types.voidptr),
            ('length', types.intp),
            ('kind', types.int32),
            ('is_ascii', types.uint32),
            ('hash', _Py_hash_t),
            ('meminfo', types.MemInfoPointer(types.voidptr)),
            # A pointer to the owner python str/unicode object
            ('parent', types.pyobject),
        ]
        models.StructModel.__init__(self, dmm, fe_type, members)


make_attribute_wrapper(types.UnicodeType, 'data', '_data')
make_attribute_wrapper(types.UnicodeType, 'length', '_length')
make_attribute_wrapper(types.UnicodeType, 'kind', '_kind')
make_attribute_wrapper(types.UnicodeType, 'is_ascii', '_is_ascii')
make_attribute_wrapper(types.UnicodeType, 'hash', '_hash')


@register_default(types.UnicodeIteratorType)
class UnicodeIteratorModel(StructModel):
    def __init__(self, dmm, fe_type):
        members = [('index', types.EphemeralPointer(types.uintp)),
                   ('data', fe_type.data)]
        super(UnicodeIteratorModel, self).__init__(dmm, fe_type, members)

# CAST


def compile_time_get_string_data(obj):
    """Get string data from a python string for use at compile-time to embed
    the string data into the LLVM module.
    """
    from ctypes import (
        CFUNCTYPE, c_void_p, c_int, c_uint, c_ssize_t, c_ubyte, py_object,
        POINTER, byref,
    )

    extract_unicode_fn = c_helpers['extract_unicode']
    proto = CFUNCTYPE(c_void_p, py_object, POINTER(c_ssize_t), POINTER(c_int),
                      POINTER(c_uint), POINTER(c_ssize_t))
    fn = proto(extract_unicode_fn)
    length = c_ssize_t()
    kind = c_int()
    is_ascii = c_uint()
    hashv = c_ssize_t()
    data = fn(obj, byref(length), byref(kind), byref(is_ascii), byref(hashv))
    if data is None:
        raise ValueError("cannot extract unicode data from the given string")
    length = length.value
    kind = kind.value
    is_ascii = is_ascii.value
    nbytes = (length + 1) * _kind_to_byte_width(kind)
    out = (c_ubyte * nbytes).from_address(data)
    return bytes(out), length, kind, is_ascii, hashv.value


def make_string_from_constant(context, builder, typ, literal_string):
    """
    Get string data by `compile_time_get_string_data()` and return a
    unicode_type LLVM value
    """
    databytes, length, kind, is_ascii, hashv = \
        compile_time_get_string_data(literal_string)
    mod = builder.module
    gv = context.insert_const_bytes(mod, databytes)
    uni_str = cgutils.create_struct_proxy(typ)(context, builder)
    uni_str.data = gv
    uni_str.length = uni_str.length.type(length)
    uni_str.kind = uni_str.kind.type(kind)
    uni_str.is_ascii = uni_str.is_ascii.type(is_ascii)
    # Set hash to -1 to indicate that it should be computed.
    # We cannot bake in the hash value because of hashseed randomization.
    uni_str.hash = uni_str.hash.type(-1)
    return uni_str._getvalue()


@lower_cast(types.StringLiteral, types.unicode_type)
def cast_from_literal(context, builder, fromty, toty, val):
    return make_string_from_constant(
        context, builder, toty, fromty.literal_value,
    )


# CONSTANT

@lower_constant(types.unicode_type)
def constant_unicode(context, builder, typ, pyval):
    return make_string_from_constant(context, builder, typ, pyval)


# BOXING


@unbox(types.UnicodeType)
def unbox_unicode_str(typ, obj, c):
    """
    Convert a unicode str object to a native unicode structure.
    """
    ok, data, length, kind, is_ascii, hashv = \
        c.pyapi.string_as_string_size_and_kind(obj)
    uni_str = cgutils.create_struct_proxy(typ)(c.context, c.builder)
    uni_str.data = data
    uni_str.length = length
    uni_str.kind = kind
    uni_str.is_ascii = is_ascii
    uni_str.hash = hashv
    uni_str.meminfo = c.pyapi.nrt_meminfo_new_from_pyobject(
        data,  # the borrowed data pointer
        obj,   # the owner pyobject; the call will incref it.
    )
    uni_str.parent = obj

    is_error = cgutils.is_not_null(c.builder, c.pyapi.err_occurred())
    return NativeValue(uni_str._getvalue(), is_error=is_error)


@box(types.UnicodeType)
def box_unicode_str(typ, val, c):
    """
    Convert a native unicode structure to a unicode string
    """
    uni_str = cgutils.create_struct_proxy(typ)(c.context, c.builder, value=val)
    res = c.pyapi.string_from_kind_and_data(
        uni_str.kind, uni_str.data, uni_str.length)
    # hash isn't needed now, just compute it so it ends up in the unicodeobject
    # hash cache, cpython doesn't always do this, depends how a string was
    # created it's safe, just burns the cycles required to hash on @box
    c.pyapi.object_hash(res)
    c.context.nrt.decref(c.builder, typ, val)
    return res


# HELPER FUNCTIONS


def make_deref_codegen(bitsize):
    def codegen(context, builder, signature, args):
        data, idx = args
        ptr = builder.bitcast(data, IntType(bitsize).as_pointer())
        ch = builder.load(builder.gep(ptr, [idx]))
        return builder.zext(ch, IntType(32))

    return codegen


@intrinsic
def deref_uint8(typingctx, data, offset):
    sig = types.uint32(types.voidptr, types.intp)
    return sig, make_deref_codegen(8)


@intrinsic
def deref_uint16(typingctx, data, offset):
    sig = types.uint32(types.voidptr, types.intp)
    return sig, make_deref_codegen(16)


@intrinsic
def deref_uint32(typingctx, data, offset):
    sig = types.uint32(types.voidptr, types.intp)
    return sig, make_deref_codegen(32)


@intrinsic
def _malloc_string(typingctx, kind, char_bytes, length, is_ascii):
    """make empty string with data buffer of size alloc_bytes.

    Must set length and kind values for string after it is returned
    """
    def details(context, builder, signature, args):
        [kind_val, char_bytes_val, length_val, is_ascii_val] = args

        # fill the struct
        uni_str_ctor = cgutils.create_struct_proxy(types.unicode_type)
        uni_str = uni_str_ctor(context, builder)
        # add null padding character
        nbytes_val = builder.mul(char_bytes_val,
                                 builder.add(length_val,
                                             Constant(length_val.type, 1)))
        uni_str.meminfo = context.nrt.meminfo_alloc(builder, nbytes_val)
        uni_str.kind = kind_val
        uni_str.is_ascii = is_ascii_val
        uni_str.length = length_val
        # empty string has hash value -1 to indicate "need to compute hash"
        uni_str.hash = context.get_constant(_Py_hash_t, -1)
        uni_str.data = context.nrt.meminfo_data(builder, uni_str.meminfo)
        # Set parent to NULL
        uni_str.parent = cgutils.get_null_value(uni_str.parent.type)
        return uni_str._getvalue()

    sig = types.unicode_type(types.int32, types.intp, types.intp, types.uint32)
    return sig, details


@register_jitable
def _empty_string(kind, length, is_ascii=0):
    char_width = _kind_to_byte_width(kind)
    s = _malloc_string(kind, char_width, length, is_ascii)
    _set_code_point(s, length, np.uint32(0))    # Write NULL character
    return s


# Disable RefCt for performance.
@register_jitable(_nrt=False)
def _get_code_point(a, i):
    if a._kind == PY_UNICODE_1BYTE_KIND:
        return deref_uint8(a._data, i)
    elif a._kind == PY_UNICODE_2BYTE_KIND:
        return deref_uint16(a._data, i)
    elif a._kind == PY_UNICODE_4BYTE_KIND:
        return deref_uint32(a._data, i)
    else:
        # there's also a wchar kind, but that's one of the above,
        # so skipping for this example
        return 0

####


def make_set_codegen(bitsize):
    def codegen(context, builder, signature, args):
        data, idx, ch = args
        if bitsize < 32:
            ch = builder.trunc(ch, IntType(bitsize))
        ptr = builder.bitcast(data, IntType(bitsize).as_pointer())
        builder.store(ch, builder.gep(ptr, [idx]))
        return context.get_dummy_value()

    return codegen


@intrinsic
def set_uint8(typingctx, data, idx, ch):
    sig = types.void(types.voidptr, types.int64, types.uint32)
    return sig, make_set_codegen(8)


@intrinsic
def set_uint16(typingctx, data, idx, ch):
    sig = types.void(types.voidptr, types.int64, types.uint32)
    return sig, make_set_codegen(16)


@intrinsic
def set_uint32(typingctx, data, idx, ch):
    sig = types.void(types.voidptr, types.int64, types.uint32)
    return sig, make_set_codegen(32)


@register_jitable(_nrt=False)
def _set_code_point(a, i, ch):
    # WARNING: This method is very dangerous:
    #   * Assumes that data contents can be changed (only allowed for new
    #     strings)
    #   * Assumes that the kind of unicode string is sufficiently wide to
    #     accept ch.  Will truncate ch to make it fit.
    #   * Assumes that i is within the valid boundaries of the function
    if a._kind == PY_UNICODE_1BYTE_KIND:
        set_uint8(a._data, i, ch)
    elif a._kind == PY_UNICODE_2BYTE_KIND:
        set_uint16(a._data, i, ch)
    elif a._kind == PY_UNICODE_4BYTE_KIND:
        set_uint32(a._data, i, ch)
    else:
        raise AssertionError(
            "Unexpected unicode representation in _set_code_point")


@register_jitable
def _pick_kind(kind1, kind2):
    if kind1 == PY_UNICODE_WCHAR_KIND or kind2 == PY_UNICODE_WCHAR_KIND:
        raise AssertionError("PY_UNICODE_WCHAR_KIND unsupported")

    if kind1 == PY_UNICODE_1BYTE_KIND:
        return kind2
    elif kind1 == PY_UNICODE_2BYTE_KIND:
        if kind2 == PY_UNICODE_4BYTE_KIND:
            return kind2
        else:
            return kind1
    elif kind1 == PY_UNICODE_4BYTE_KIND:
        return kind1
    else:
        raise AssertionError("Unexpected unicode representation in _pick_kind")


@register_jitable
def _pick_ascii(is_ascii1, is_ascii2):
    if is_ascii1 == 1 and is_ascii2 == 1:
        return types.uint32(1)
    return types.uint32(0)


@register_jitable
def _kind_to_byte_width(kind):
    if kind == PY_UNICODE_1BYTE_KIND:
        return 1
    elif kind == PY_UNICODE_2BYTE_KIND:
        return 2
    elif kind == PY_UNICODE_4BYTE_KIND:
        return 4
    elif kind == PY_UNICODE_WCHAR_KIND:
        raise AssertionError("PY_UNICODE_WCHAR_KIND unsupported")
    else:
        raise AssertionError("Unexpected unicode encoding encountered")


@register_jitable(_nrt=False)
def _cmp_region(a, a_offset, b, b_offset, n):
    if n == 0:
        return 0
    elif a_offset + n > a._length:
        return -1
    elif b_offset + n > b._length:
        return 1

    for i in range(n):
        a_chr = _get_code_point(a, a_offset + i)
        b_chr = _get_code_point(b, b_offset + i)
        if a_chr < b_chr:
            return -1
        elif a_chr > b_chr:
            return 1

    return 0


@register_jitable
def _codepoint_to_kind(cp):
    """
    Compute the minimum unicode kind needed to hold a given codepoint
    """
    if cp < 256:
        return PY_UNICODE_1BYTE_KIND
    elif cp < 65536:
        return PY_UNICODE_2BYTE_KIND
    else:
        # Maximum code point of Unicode 6.0: 0x10ffff (1,114,111)
        MAX_UNICODE = 0x10ffff
        if cp > MAX_UNICODE:
            msg = "Invalid codepoint. Found value greater than Unicode maximum"
            raise ValueError(msg)
        return PY_UNICODE_4BYTE_KIND


@register_jitable
def _codepoint_is_ascii(ch):
    """
    Returns true if a codepoint is in the ASCII range
    """
    return ch < 128


# PUBLIC API


@overload(str)
def unicode_str(s):
    if isinstance(s, types.UnicodeType):
        return lambda s: s


@overload(len)
def unicode_len(s):
    if isinstance(s, types.UnicodeType):
        def len_impl(s):
            return s._length
        return len_impl


@overload(operator.eq)
def unicode_eq(a, b):
    if not (a.is_internal and b.is_internal):
        return
    accept = (types.UnicodeType, types.StringLiteral, types.UnicodeCharSeq)
    a_unicode = isinstance(a, accept)
    b_unicode = isinstance(b, accept)
    if a_unicode and b_unicode:
        def eq_impl(a, b):
            if len(a) != len(b):
                return False
            return _cmp_region(a, 0, b, 0, len(a)) == 0
        return eq_impl
    elif a_unicode ^ b_unicode:
        # one of the things is unicode, everything compares False
        def eq_impl(a, b):
            return False
        return eq_impl


@overload(operator.ne)
def unicode_ne(a, b):
    if not (a.is_internal and b.is_internal):
        return
    accept = (types.UnicodeType, types.StringLiteral, types.UnicodeCharSeq)
    a_unicode = isinstance(a, accept)
    b_unicode = isinstance(b, accept)
    if a_unicode and b_unicode:
        def ne_impl(a, b):
            return not (a == b)
        return ne_impl
    elif a_unicode ^ b_unicode:
        # one of the things is unicode, everything compares True
        def eq_impl(a, b):
            return True
        return eq_impl


@overload(operator.lt)
def unicode_lt(a, b):
    a_unicode = isinstance(a, (types.UnicodeType, types.StringLiteral))
    b_unicode = isinstance(b, (types.UnicodeType, types.StringLiteral))
    if a_unicode and b_unicode:
        def lt_impl(a, b):
            minlen = min(len(a), len(b))
            eqcode = _cmp_region(a, 0, b, 0, minlen)
            if eqcode == -1:
                return True
            elif eqcode == 0:
                return len(a) < len(b)
            return False
        return lt_impl


@overload(operator.gt)
def unicode_gt(a, b):
    a_unicode = isinstance(a, (types.UnicodeType, types.StringLiteral))
    b_unicode = isinstance(b, (types.UnicodeType, types.StringLiteral))
    if a_unicode and b_unicode:
        def gt_impl(a, b):
            minlen = min(len(a), len(b))
            eqcode = _cmp_region(a, 0, b, 0, minlen)
            if eqcode == 1:
                return True
            elif eqcode == 0:
                return len(a) > len(b)
            return False
        return gt_impl


@overload(operator.le)
def unicode_le(a, b):
    a_unicode = isinstance(a, (types.UnicodeType, types.StringLiteral))
    b_unicode = isinstance(b, (types.UnicodeType, types.StringLiteral))
    if a_unicode and b_unicode:
        def le_impl(a, b):
            return not (a > b)
        return le_impl


@overload(operator.ge)
def unicode_ge(a, b):
    a_unicode = isinstance(a, (types.UnicodeType, types.StringLiteral))
    b_unicode = isinstance(b, (types.UnicodeType, types.StringLiteral))
    if a_unicode and b_unicode:
        def ge_impl(a, b):
            return not (a < b)
        return ge_impl


@overload(operator.contains)
def unicode_contains(a, b):
    if isinstance(a, types.UnicodeType) and isinstance(b, types.UnicodeType):
        def contains_impl(a, b):
            # note parameter swap: contains(a, b) == b in a
            return _find(a, b) > -1
        return contains_impl


# https://github.com/python/cpython/blob/201c8f79450628241574fba940e08107178dc3a5/Objects/unicodeobject.c#L9342-L9354    # noqa: E501
@register_jitable
def _adjust_indices(length, start, end):
    if end > length:
        end = length
    if end < 0:
        end += length
        if end < 0:
            end = 0
    if start < 0:
        start += length
        if start < 0:
            start = 0

    return start, end


def unicode_idx_check_type(ty, name):
    """Check object belongs to one of specific types
    ty: type
        Type of the object
    name: str
        Name of the object
    """
    thety = ty
    # if the type is omitted, the concrete type is the value
    if isinstance(ty, types.Omitted):
        thety = ty.value
    # if the type is optional, the concrete type is the captured type
    elif isinstance(ty, types.Optional):
        thety = ty.type

    accepted = (types.Integer, types.NoneType)
    if thety is not None and not isinstance(thety, accepted):
        raise TypingError('"{}" must be {}, not {}'.format(name, accepted, ty))


def unicode_sub_check_type(ty, name):
    """Check object belongs to unicode type"""
    if not isinstance(ty, types.UnicodeType):
        msg = '"{}" must be {}, not {}'.format(name, types.UnicodeType, ty)
        raise TypingError(msg)


def generate_finder(find_func):
    """Generate finder either left or right."""
    def impl(data, substr, start=None, end=None):
        length = len(data)
        sub_length = len(substr)
        if start is None:
            start = 0
        if end is None:
            end = length

        start, end = _adjust_indices(length, start, end)
        if end - start < sub_length:
            return -1

        return find_func(data, substr, start, end)

    return impl


@register_jitable
def _finder(data, substr, start, end):
    """Left finder."""
    if len(substr) == 0:
        return start
    for i in range(start, min(len(data), end) - len(substr) + 1):
        if _cmp_region(data, i, substr, 0, len(substr)) == 0:
            return i
    return -1


@register_jitable
def _rfinder(data, substr, start, end):
    """Right finder."""
    if len(substr) == 0:
        return end
    for i in range(min(len(data), end) - len(substr), start - 1, -1):
        if _cmp_region(data, i, substr, 0, len(substr)) == 0:
            return i
    return -1


_find = register_jitable(generate_finder(_finder))
_rfind = register_jitable(generate_finder(_rfinder))


@overload_method(types.UnicodeType, 'find')
def unicode_find(data, substr, start=None, end=None):
    """Implements str.find()"""
    if isinstance(substr, types.UnicodeCharSeq):
        def find_impl(data, substr, start=None, end=None):
            return data.find(str(substr))
        return find_impl

    unicode_idx_check_type(start, 'start')
    unicode_idx_check_type(end, 'end')
    unicode_sub_check_type(substr, 'substr')

    return _find


@overload_method(types.UnicodeType, 'rfind')
def unicode_rfind(data, substr, start=None, end=None):
    """Implements str.rfind()"""
    if isinstance(substr, types.UnicodeCharSeq):
        def rfind_impl(data, substr, start=None, end=None):
            return data.rfind(str(substr))
        return rfind_impl

    unicode_idx_check_type(start, 'start')
    unicode_idx_check_type(end, 'end')
    unicode_sub_check_type(substr, 'substr')

    return _rfind


# https://github.com/python/cpython/blob/1d4b6ba19466aba0eb91c4ba01ba509acf18c723/Objects/unicodeobject.c#L12831-L12857    # noqa: E501
@overload_method(types.UnicodeType, 'rindex')
def unicode_rindex(s, sub, start=None, end=None):
    """Implements str.rindex()"""
    unicode_idx_check_type(start, 'start')
    unicode_idx_check_type(end, 'end')
    unicode_sub_check_type(sub, 'sub')

    def rindex_impl(s, sub, start=None, end=None):
        result = s.rfind(sub, start, end)
        if result < 0:
            raise ValueError('substring not found')

        return result

    return rindex_impl

# https://github.com/python/cpython/blob/1d4b6ba19466aba0eb91c4ba01ba509acf18c723/Objects/unicodeobject.c#L11692-L11718    # noqa: E501
@overload_method(types.UnicodeType, 'index')
def unicode_index(s, sub, start=None, end=None):
    """Implements str.index()"""
    unicode_idx_check_type(start, 'start')
    unicode_idx_check_type(end, 'end')
    unicode_sub_check_type(sub, 'sub')

    def index_impl(s, sub, start=None, end=None):
        result = s.find(sub, start, end)
        if result < 0:
            raise ValueError('substring not found')

        return result

    return index_impl


# https://github.com/python/cpython/blob/1d4b6ba19466aba0eb91c4ba01ba509acf18c723/Objects/unicodeobject.c#L12922-L12976    # noqa: E501
@overload_method(types.UnicodeType, 'partition')
def unicode_partition(data, sep):
    """Implements str.partition()"""
    thety = sep
    # if the type is omitted, the concrete type is the value
    if isinstance(sep, types.Omitted):
        thety = sep.value
    # if the type is optional, the concrete type is the captured type
    elif isinstance(sep, types.Optional):
        thety = sep.type

    accepted = (types.UnicodeType, types.UnicodeCharSeq)
    if thety is not None and not isinstance(thety, accepted):
        msg = '"{}" must be {}, not {}'.format('sep', accepted, sep)
        raise TypingError(msg)

    def impl(data, sep):
        # https://github.com/python/cpython/blob/1d4b6ba19466aba0eb91c4ba01ba509acf18c723/Objects/stringlib/partition.h#L7-L60    # noqa: E501
        empty_str = _empty_string(data._kind, 0, data._is_ascii)
        sep_length = len(sep)
        if data._kind < sep._kind or len(data) < sep_length:
            return data, empty_str, empty_str

        if sep_length == 0:
            raise ValueError('empty separator')

        pos = data.find(sep)
        if pos < 0:
            return data, empty_str, empty_str

        return data[0:pos], sep, data[pos + sep_length:len(data)]

    return impl


@overload_method(types.UnicodeType, 'count')
def unicode_count(src, sub, start=None, end=None):

    _count_args_types_check(start)
    _count_args_types_check(end)

    if isinstance(sub, types.UnicodeType):
        def count_impl(src, sub, start=None, end=None):
            count = 0
            src_len = len(src)
            sub_len = len(sub)

            start = _normalize_slice_idx_count(start, src_len, 0)
            end = _normalize_slice_idx_count(end, src_len, src_len)

            if end - start < 0 or start > src_len:
                return 0

            src = src[start : end]
            src_len = len(src)
            start, end = 0, src_len
            if sub_len == 0:
                return src_len + 1

            while(start + sub_len <= src_len):
                if src[start : start + sub_len] == sub:
                    count += 1
                    start += sub_len
                else:
                    start += 1
            return count
        return count_impl
    error_msg = "The substring must be a UnicodeType, not {}"
    raise TypingError(error_msg.format(type(sub)))


# https://github.com/python/cpython/blob/1d4b6ba19466aba0eb91c4ba01ba509acf18c723/Objects/unicodeobject.c#L12979-L13033    # noqa: E501
@overload_method(types.UnicodeType, 'rpartition')
def unicode_rpartition(data, sep):
    """Implements str.rpartition()"""
    thety = sep
    # if the type is omitted, the concrete type is the value
    if isinstance(sep, types.Omitted):
        thety = sep.value
    # if the type is optional, the concrete type is the captured type
    elif isinstance(sep, types.Optional):
        thety = sep.type

    accepted = (types.UnicodeType, types.UnicodeCharSeq)
    if thety is not None and not isinstance(thety, accepted):
        msg = '"{}" must be {}, not {}'.format('sep', accepted, sep)
        raise TypingError(msg)

    def impl(data, sep):
        # https://github.com/python/cpython/blob/1d4b6ba19466aba0eb91c4ba01ba509acf18c723/Objects/stringlib/partition.h#L62-L115    # noqa: E501
        empty_str = _empty_string(data._kind, 0, data._is_ascii)
        sep_length = len(sep)
        if data._kind < sep._kind or len(data) < sep_length:
            return empty_str, empty_str, data

        if sep_length == 0:
            raise ValueError('empty separator')

        pos = data.rfind(sep)
        if pos < 0:
            return empty_str, empty_str, data

        return data[0:pos], sep, data[pos + sep_length:len(data)]

    return impl


@overload_method(types.UnicodeType, 'startswith')
def unicode_startswith(a, b):
    if isinstance(b, types.UnicodeType):
        def startswith_impl(a, b):
            return _cmp_region(a, 0, b, 0, len(b)) == 0
        return startswith_impl
    if isinstance(b, types.UnicodeCharSeq):
        def startswith_impl(a, b):
            return a.startswith(str(b))
        return startswith_impl


@overload_method(types.UnicodeType, 'endswith')
def unicode_endswith(a, b):
    if isinstance(b, types.UnicodeType):
        def endswith_impl(a, b):
            a_offset = len(a) - len(b)
            if a_offset < 0:
                return False
            return _cmp_region(a, a_offset, b, 0, len(b)) == 0
        return endswith_impl
    if isinstance(b, types.UnicodeCharSeq):
        def endswith_impl(a, b):
            return a.endswith(str(b))
        return endswith_impl


# https://github.com/python/cpython/blob/1d4b6ba19466aba0eb91c4ba01ba509acf18c723/Objects/unicodeobject.c#L11519-L11595    # noqa: E501
@overload_method(types.UnicodeType, 'expandtabs')
def unicode_expandtabs(data, tabsize=8):
    """Implements str.expandtabs()"""
    thety = tabsize
    # if the type is omitted, the concrete type is the value
    if isinstance(tabsize, types.Omitted):
        thety = tabsize.value
    # if the type is optional, the concrete type is the captured type
    elif isinstance(tabsize, types.Optional):
        thety = tabsize.type

    accepted = (types.Integer, int)
    if thety is not None and not isinstance(thety, accepted):
        raise TypingError(
            '"tabsize" must be {}, not {}'.format(accepted, tabsize))

    def expandtabs_impl(data, tabsize=8):
        length = len(data)
        j = line_pos = 0
        found = False
        for i in range(length):
            code_point = _get_code_point(data, i)
            if code_point == _Py_TAB:
                found = True
                if tabsize > 0:
                    # cannot overflow
                    incr = tabsize - (line_pos % tabsize)
                    if j > sys.maxsize - incr:
                        raise OverflowError('new string is too long')
                    line_pos += incr
                    j += incr
            else:
                if j > sys.maxsize - 1:
                    raise OverflowError('new string is too long')
                line_pos += 1
                j += 1
                if code_point in (_Py_LINEFEED, _Py_CARRIAGE_RETURN):
                    line_pos = 0

        if not found:
            return data

        res = _empty_string(data._kind, j, data._is_ascii)
        j = line_pos = 0
        for i in range(length):
            code_point = _get_code_point(data, i)
            if code_point == _Py_TAB:
                if tabsize > 0:
                    incr = tabsize - (line_pos % tabsize)
                    line_pos += incr
                    for idx in range(j, j + incr):
                        _set_code_point(res, idx, _Py_SPACE)
                    j += incr
            else:
                line_pos += 1
                _set_code_point(res, j, code_point)
                j += 1
                if code_point in (_Py_LINEFEED, _Py_CARRIAGE_RETURN):
                    line_pos = 0

        return res

    return expandtabs_impl


@overload_method(types.UnicodeType, 'split')
def unicode_split(a, sep=None, maxsplit=-1):
    if not (maxsplit == -1 or
            isinstance(maxsplit, (types.Omitted, types.Integer,
                                  types.IntegerLiteral))):
        return None  # fail typing if maxsplit is not an integer

    if isinstance(sep, types.UnicodeCharSeq):
        def split_impl(a, sep=None, maxsplit=-1):
            return a.split(str(sep), maxsplit=maxsplit)
        return split_impl

    if isinstance(sep, types.UnicodeType):
        def split_impl(a, sep=None, maxsplit=-1):
            a_len = len(a)
            sep_len = len(sep)

            if sep_len == 0:
                raise ValueError('empty separator')

            parts = []
            last = 0
            idx = 0

            if sep_len == 1 and maxsplit == -1:
                sep_code_point = _get_code_point(sep, 0)
                for idx in range(a_len):
                    if _get_code_point(a, idx) == sep_code_point:
                        parts.append(a[last:idx])
                        last = idx + 1
            else:
                split_count = 0

                while idx < a_len and (maxsplit == -1 or
                                       split_count < maxsplit):
                    if _cmp_region(a, idx, sep, 0, sep_len) == 0:
                        parts.append(a[last:idx])
                        idx += sep_len
                        last = idx
                        split_count += 1
                    else:
                        idx += 1

            if last <= a_len:
                parts.append(a[last:])

            return parts
        return split_impl
    elif sep is None or isinstance(sep, types.NoneType) or \
            getattr(sep, 'value', False) is None:
        def split_whitespace_impl(a, sep=None, maxsplit=-1):
            a_len = len(a)

            parts = []
            last = 0
            idx = 0
            split_count = 0
            in_whitespace_block = True

            for idx in range(a_len):
                code_point = _get_code_point(a, idx)
                is_whitespace = _PyUnicode_IsSpace(code_point)
                if in_whitespace_block:
                    if is_whitespace:
                        pass  # keep consuming space
                    else:
                        last = idx  # this is the start of the next string
                        in_whitespace_block = False
                else:
                    if not is_whitespace:
                        pass  # keep searching for whitespace transition
                    else:
                        parts.append(a[last:idx])
                        in_whitespace_block = True
                        split_count += 1
                        if maxsplit != -1 and split_count == maxsplit:
                            break

            if last <= a_len and not in_whitespace_block:
                parts.append(a[last:])

            return parts
        return split_whitespace_impl


@overload_method(types.UnicodeType, 'center')
def unicode_center(string, width, fillchar=' '):
    if not isinstance(width, types.Integer):
        raise TypingError('The width must be an Integer')

    if isinstance(fillchar, types.UnicodeCharSeq):
        def center_impl(string, width, fillchar=' '):
            return string.center(width, str(fillchar))
        return center_impl

    if not (fillchar == ' ' or
            isinstance(fillchar, (types.Omitted, types.UnicodeType))):
        raise TypingError('The fillchar must be a UnicodeType')

    def center_impl(string, width, fillchar=' '):
        str_len = len(string)
        fillchar_len = len(fillchar)

        if fillchar_len != 1:
            raise ValueError('The fill character must be exactly one '
                             'character long')

        if width <= str_len:
            return string

        allmargin = width - str_len
        lmargin = (allmargin // 2) + (allmargin & width & 1)
        rmargin = allmargin - lmargin

        l_string = fillchar * lmargin
        if lmargin == rmargin:
            return l_string + string + l_string
        else:
            return l_string + string + (fillchar * rmargin)

    return center_impl


@overload_method(types.UnicodeType, 'ljust')
def unicode_ljust(string, width, fillchar=' '):
    if not isinstance(width, types.Integer):
        raise TypingError('The width must be an Integer')

    if isinstance(fillchar, types.UnicodeCharSeq):
        def ljust_impl(string, width, fillchar=' '):
            return string.ljust(width, str(fillchar))
        return ljust_impl

    if not (fillchar == ' ' or isinstance(
            fillchar, (types.Omitted, types.UnicodeType))):
        raise TypingError('The fillchar must be a UnicodeType')

    def ljust_impl(string, width, fillchar=' '):
        str_len = len(string)
        fillchar_len = len(fillchar)

        if fillchar_len != 1:
            raise ValueError('The fill character must be exactly one '
                             'character long')

        if width <= str_len:
            return string

        newstr = string + (fillchar * (width - str_len))

        return newstr
    return ljust_impl


@overload_method(types.UnicodeType, 'rjust')
def unicode_rjust(string, width, fillchar=' '):
    if not isinstance(width, types.Integer):
        raise TypingError('The width must be an Integer')

    if isinstance(fillchar, types.UnicodeCharSeq):
        def rjust_impl(string, width, fillchar=' '):
            return string.rjust(width, str(fillchar))
        return rjust_impl

    if not (fillchar == ' ' or
            isinstance(fillchar, (types.Omitted, types.UnicodeType))):
        raise TypingError('The fillchar must be a UnicodeType')

    def rjust_impl(string, width, fillchar=' '):
        str_len = len(string)
        fillchar_len = len(fillchar)

        if fillchar_len != 1:
            raise ValueError('The fill character must be exactly one '
                             'character long')

        if width <= str_len:
            return string

        newstr = (fillchar * (width - str_len)) + string

        return newstr
    return rjust_impl


def generate_splitlines_func(is_line_break_func):
    """Generate splitlines performer based on ascii or unicode line breaks."""
    def impl(data, keepends):
        # https://github.com/python/cpython/blob/1d4b6ba19466aba0eb91c4ba01ba509acf18c723/Objects/stringlib/split.h#L335-L389    # noqa: E501
        length = len(data)
        result = []
        i = j = 0
        while i < length:
            # find a line and append it
            while i < length:
                code_point = _get_code_point(data, i)
                if is_line_break_func(code_point):
                    break
                i += 1

            # skip the line break reading CRLF as one line break
            eol = i
            if i < length:
                if i + 1 < length:
                    cur_cp = _get_code_point(data, i)
                    next_cp = _get_code_point(data, i + 1)
                    if _Py_ISCARRIAGERETURN(cur_cp) and _Py_ISLINEFEED(next_cp):
                        i += 1
                i += 1
                if keepends:
                    eol = i

            result.append(data[j:eol])
            j = i

        return result

    return impl


_ascii_splitlines = register_jitable(generate_splitlines_func(_Py_ISLINEBREAK))
_unicode_splitlines = register_jitable(generate_splitlines_func(
    _PyUnicode_IsLineBreak))


# https://github.com/python/cpython/blob/1d4b6ba19466aba0eb91c4ba01ba509acf18c723/Objects/unicodeobject.c#L10196-L10229    # noqa: E501
@overload_method(types.UnicodeType, 'splitlines')
def unicode_splitlines(data, keepends=False):
    """Implements str.splitlines()"""
    thety = keepends
    # if the type is omitted, the concrete type is the value
    if isinstance(keepends, types.Omitted):
        thety = keepends.value
    # if the type is optional, the concrete type is the captured type
    elif isinstance(keepends, types.Optional):
        thety = keepends.type

    accepted = (types.Integer, int, types.Boolean, bool)
    if thety is not None and not isinstance(thety, accepted):
        raise TypingError(
            '"{}" must be {}, not {}'.format('keepends', accepted, keepends))

    def splitlines_impl(data, keepends=False):
        if data._is_ascii:
            return _ascii_splitlines(data, keepends)

        return _unicode_splitlines(data, keepends)

    return splitlines_impl


@register_jitable
def join_list(sep, parts):
    parts_len = len(parts)
    if parts_len == 0:
        return ''

    # Precompute size and char_width of result
    sep_len = len(sep)
    length = (parts_len - 1) * sep_len
    kind = sep._kind
    is_ascii = sep._is_ascii
    for p in parts:
        length += len(p)
        kind = _pick_kind(kind, p._kind)
        is_ascii = _pick_ascii(is_ascii, p._is_ascii)

    result = _empty_string(kind, length, is_ascii)

    # populate string
    part = parts[0]
    _strncpy(result, 0, part, 0, len(part))
    dst_offset = len(part)
    for idx in range(1, parts_len):
        _strncpy(result, dst_offset, sep, 0, sep_len)
        dst_offset += sep_len
        part = parts[idx]
        _strncpy(result, dst_offset, part, 0, len(part))
        dst_offset += len(part)

    return result


@overload_method(types.UnicodeType, 'join')
def unicode_join(sep, parts):

    if isinstance(parts, types.List):
        if isinstance(parts.dtype, types.UnicodeType):
            def join_list_impl(sep, parts):
                return join_list(sep, parts)
            return join_list_impl
        elif isinstance(parts.dtype, types.UnicodeCharSeq):
            def join_list_impl(sep, parts):
                _parts = [str(p) for p in parts]
                return join_list(sep, _parts)
            return join_list_impl
        else:
            pass  # lists of any other type not supported
    elif isinstance(parts, types.IterableType):
        def join_iter_impl(sep, parts):
            parts_list = [p for p in parts]
            return join_list(sep, parts_list)
        return join_iter_impl
    elif isinstance(parts, types.UnicodeType):
        # Temporary workaround until UnicodeType is iterable
        def join_str_impl(sep, parts):
            parts_list = [parts[i] for i in range(len(parts))]
            return join_list(sep, parts_list)
        return join_str_impl


@overload_method(types.UnicodeType, 'zfill')
def unicode_zfill(string, width):
    if not isinstance(width, types.Integer):
        raise TypingError("<width> must be an Integer")

    def zfill_impl(string, width):

        str_len = len(string)

        if width <= str_len:
            return string

        first_char = string[0] if str_len else ''
        padding = '0' * (width - str_len)

        if first_char in ['+', '-']:
            newstr = first_char + padding + string[1:]
        else:
            newstr = padding + string

        return newstr

    return zfill_impl


# https://github.com/python/cpython/blob/1d4b6ba19466aba0eb91c4ba01ba509acf18c723/Objects/unicodeobject.c#L12126-L12161    # noqa: E501
@overload_method(types.UnicodeType, 'isidentifier')
def unicode_isidentifier(data):
    """Implements UnicodeType.isidentifier()"""

    def impl(data):
        length = len(data)
        if length == 0:
            return False

        first_cp = _get_code_point(data, 0)
        if not _PyUnicode_IsXidStart(first_cp) and first_cp != 0x5F:
            return False

        for i in range(1, length):
            code_point = _get_code_point(data, i)
            if not _PyUnicode_IsXidContinue(code_point):
                return False

        return True

    return impl


@register_jitable
def unicode_strip_left_bound(string, chars):
    chars = ' ' if chars is None else chars
    str_len = len(string)

    for i in range(str_len):
        if string[i] not in chars:
            return i
    return str_len


@register_jitable
def unicode_strip_right_bound(string, chars):
    chars = ' ' if chars is None else chars
    str_len = len(string)

    for i in range(str_len - 1, -1, -1):
        if string[i] not in chars:
            i += 1
            break
    return i


def unicode_strip_types_check(chars):
    if isinstance(chars, types.Optional):
        chars = chars.type  # catch optional type with invalid non-None type
    if not (chars is None or isinstance(chars, (types.Omitted,
                                                types.UnicodeType,
                                                types.NoneType))):
        raise TypingError('The arg must be a UnicodeType or None')


def _count_args_types_check(arg):
    if isinstance(arg, types.Optional):
        arg = arg.type
    if not (arg is None or isinstance(arg, (types.Omitted,
                                            types.Integer,
                                            types.NoneType))):
        raise TypingError("The slice indices must be an Integer or None")


@overload_method(types.UnicodeType, 'lstrip')
def unicode_lstrip(string, chars=None):

    if isinstance(chars, types.UnicodeCharSeq):
        def lstrip_impl(string, chars=None):
            return string.lstrip(str(chars))
        return lstrip_impl

    unicode_strip_types_check(chars)

    def lstrip_impl(string, chars=None):
        return string[unicode_strip_left_bound(string, chars):]
    return lstrip_impl


@overload_method(types.UnicodeType, 'rstrip')
def unicode_rstrip(string, chars=None):

    if isinstance(chars, types.UnicodeCharSeq):
        def rstrip_impl(string, chars=None):
            return string.rstrip(str(chars))
        return rstrip_impl

    unicode_strip_types_check(chars)

    def rstrip_impl(string, chars=None):
        return string[:unicode_strip_right_bound(string, chars)]
    return rstrip_impl


@overload_method(types.UnicodeType, 'strip')
def unicode_strip(string, chars=None):

    if isinstance(chars, types.UnicodeCharSeq):
        def strip_impl(string, chars=None):
            return string.strip(str(chars))
        return strip_impl

    unicode_strip_types_check(chars)

    def strip_impl(string, chars=None):
        lb = unicode_strip_left_bound(string, chars)
        rb = unicode_strip_right_bound(string, chars)
        return string[lb:rb]
    return strip_impl


# String creation

@register_jitable
def normalize_str_idx(idx, length, is_start=True):
    """
    Parameters
    ----------
    idx : int or None
        the index
    length : int
        the string length
    is_start : bool; optional with defaults to True
        Is it the *start* or the *stop* of the slice?

    Returns
    -------
    norm_idx : int
        normalized index
    """
    if idx is None:
        if is_start:
            return 0
        else:
            return length
    elif idx < 0:
        idx += length

    if idx < 0 or idx >= length:
        raise IndexError("string index out of range")

    return idx


@register_jitable
def _normalize_slice_idx_count(arg, slice_len, default):
    """
    Used for unicode_count

    If arg < -slice_len, returns 0 (prevents circle)

    If arg is within slice, e.g -slice_len <= arg < slice_len
    returns its real index via arg % slice_len

    If arg > slice_len, returns arg (in this case count must
    return 0 if it is start index)
    """

    if arg is None:
        return default
    if -slice_len <= arg < slice_len:
        return arg % slice_len
    return 0 if arg < 0 else arg


@intrinsic
def _normalize_slice(typingctx, sliceobj, length):
    """Fix slice object.
    """
    sig = sliceobj(sliceobj, length)

    def codegen(context, builder, sig, args):
        [slicetype, lengthtype] = sig.args
        [sliceobj, length] = args
        slice = context.make_helper(builder, slicetype, sliceobj)
        slicing.guard_invalid_slice(context, builder, slicetype, slice)
        slicing.fix_slice(builder, slice, length)
        return slice._getvalue()

    return sig, codegen


@intrinsic
def _slice_span(typingctx, sliceobj):
    """Compute the span from the given slice object.
    """
    sig = types.intp(sliceobj)

    def codegen(context, builder, sig, args):
        [slicetype] = sig.args
        [sliceobj] = args
        slice = context.make_helper(builder, slicetype, sliceobj)
        result_size = slicing.get_slice_length(builder, slice)
        return result_size

    return sig, codegen


@register_jitable(_nrt=False)
def _strncpy(dst, dst_offset, src, src_offset, n):
    if src._kind == dst._kind:
        byte_width = _kind_to_byte_width(src._kind)
        src_byte_offset = byte_width * src_offset
        dst_byte_offset = byte_width * dst_offset
        nbytes = n * byte_width
        memcpy_region(dst._data, dst_byte_offset, src._data,
                      src_byte_offset, nbytes, align=1)
    else:
        for i in range(n):
            _set_code_point(dst, dst_offset + i,
                            _get_code_point(src, src_offset + i))


@intrinsic
def _get_str_slice_view(typingctx, src_t, start_t, length_t):
    """Create a slice of a unicode string using a view of its data to avoid
    extra allocation.
    """
    assert src_t == types.unicode_type

    def codegen(context, builder, sig, args):
        src, start, length = args
        in_str = cgutils.create_struct_proxy(
            types.unicode_type)(context, builder, value=src)
        view_str = cgutils.create_struct_proxy(
            types.unicode_type)(context, builder)
        view_str.meminfo = in_str.meminfo
        view_str.kind = in_str.kind
        view_str.is_ascii = in_str.is_ascii
        view_str.length = length
        # hash value -1 to indicate "need to compute hash"
        view_str.hash = context.get_constant(_Py_hash_t, -1)
        # get a pointer to start of slice data
        bw_typ = context.typing_context.resolve_value_type(_kind_to_byte_width)
        bw_sig = bw_typ.get_call_type(
            context.typing_context, (types.int32,), {})
        bw_impl = context.get_function(bw_typ, bw_sig)
        byte_width = bw_impl(builder, (in_str.kind,))
        offset = builder.mul(start, byte_width)
        view_str.data = builder.gep(in_str.data, [offset])
        # Set parent pyobject to NULL
        view_str.parent = cgutils.get_null_value(view_str.parent.type)
        # incref original string
        if context.enable_nrt:
            context.nrt.incref(builder, sig.args[0], src)
        return view_str._getvalue()

    sig = types.unicode_type(types.unicode_type, types.intp, types.intp)
    return sig, codegen


@overload(operator.getitem)
def unicode_getitem(s, idx):
    if isinstance(s, types.UnicodeType):
        if isinstance(idx, types.Integer):
            def getitem_char(s, idx):
                idx = normalize_str_idx(idx, len(s))
                ret = _empty_string(s._kind, 1, s._is_ascii)
                _set_code_point(ret, 0, _get_code_point(s, idx))
                return ret
            return getitem_char
        elif isinstance(idx, types.SliceType):
            def getitem_slice(s, idx):
                slice_idx = _normalize_slice(idx, len(s))
                span = _slice_span(slice_idx)

                if slice_idx.step == 1:
                    return _get_str_slice_view(s, slice_idx.start, span)
                else:
                    ret = _empty_string(s._kind, span, s._is_ascii)
                    cur = slice_idx.start
                    for i in range(span):
                        _set_code_point(ret, i, _get_code_point(s, cur))
                        cur += slice_idx.step
                    return ret
            return getitem_slice


@overload(operator.add)
@overload(operator.iadd)
def unicode_concat(a, b):
    if isinstance(a, types.UnicodeType) and isinstance(b, types.UnicodeType):
        def concat_impl(a, b):
            new_length = a._length + b._length
            new_kind = _pick_kind(a._kind, b._kind)
            new_ascii = _pick_ascii(a._is_ascii, b._is_ascii)
            result = _empty_string(new_kind, new_length, new_ascii)
            for i in range(len(a)):
                _set_code_point(result, i, _get_code_point(a, i))
            for j in range(len(b)):
                _set_code_point(result, len(a) + j, _get_code_point(b, j))
            return result
        return concat_impl

    if isinstance(a, types.UnicodeType) and isinstance(b, types.UnicodeCharSeq):
        def concat_impl(a, b):
            return a + str(b)
        return concat_impl


@register_jitable
def _repeat_impl(str_arg, mult_arg):
    if str_arg == '' or mult_arg < 1:
        return ''
    elif mult_arg == 1:
        return str_arg
    else:
        new_length = str_arg._length * mult_arg
        new_kind = str_arg._kind
        result = _empty_string(new_kind, new_length, str_arg._is_ascii)
        # make initial copy into result
        len_a = len(str_arg)
        _strncpy(result, 0, str_arg, 0, len_a)
        # loop through powers of 2 for efficient copying
        copy_size = len_a
        while 2 * copy_size <= new_length:
            _strncpy(result, copy_size, result, 0, copy_size)
            copy_size *= 2

        if not 2 * copy_size == new_length:
            # if copy_size not an exact multiple it then needs
            # to complete the rest of the copies
            rest = new_length - copy_size
            _strncpy(result, copy_size, result, copy_size - rest, rest)
            return result


@overload(operator.mul)
def unicode_repeat(a, b):
    if isinstance(a, types.UnicodeType) and isinstance(b, types.Integer):
        def wrap(a, b):
            return _repeat_impl(a, b)
        return wrap
    elif isinstance(a, types.Integer) and isinstance(b, types.UnicodeType):
        def wrap(a, b):
            return _repeat_impl(b, a)
        return wrap


@overload(operator.not_)
def unicode_not(a):
    if isinstance(a, types.UnicodeType):
        def impl(a):
            return len(a) == 0
        return impl


# https://github.com/python/cpython/blob/1d4b6ba19466aba0eb91c4ba01ba509acf18c723/Objects/unicodeobject.c#L11928-L11964    # noqa: E501
@overload_method(types.UnicodeType, 'isalpha')
def unicode_isalpha(data):
    """Implements UnicodeType.isalpha()"""

    def impl(data):
        length = len(data)
        if length == 0:
            return False

        if length == 1:
            code_point = _get_code_point(data, 0)
            return _PyUnicode_IsAlpha(code_point)

        if data._is_ascii:
            for i in range(length):
                code_point = _get_code_point(data, i)
                if not _Py_ISALPHA(code_point):
                    return False

        for i in range(length):
            code_point = _get_code_point(data, i)
            if not _PyUnicode_IsAlpha(code_point):
                return False

        return True

    return impl


def _is_upper(is_lower, is_upper, is_title):
    # impl is an approximate translation of:
    # https://github.com/python/cpython/blob/1d4b6ba19466aba0eb91c4ba01ba509acf18c723/Objects/unicodeobject.c#L11794-L11827    # noqa: E501
    # mixed with:
    # https://github.com/python/cpython/blob/1d4b6ba19466aba0eb91c4ba01ba509acf18c723/Objects/bytes_methods.c#L218-L242    # noqa: E501
    def impl(a):
        l = len(a)
        if l == 1:
            return is_upper(_get_code_point(a, 0))
        if l == 0:
            return False
        cased = False
        for idx in range(l):
            code_point = _get_code_point(a, idx)
            if is_lower(code_point) or is_title(code_point):
                return False
            elif(not cased and is_upper(code_point)):
                cased = True
        return cased
    return impl


_always_false = register_jitable(lambda x: False)
_ascii_is_upper = register_jitable(_is_upper(_Py_ISLOWER, _Py_ISUPPER,
                                             _always_false))
_unicode_is_upper = register_jitable(_is_upper(_PyUnicode_IsLowercase,
                                               _PyUnicode_IsUppercase,
                                               _PyUnicode_IsTitlecase))


@overload_method(types.UnicodeType, 'isupper')
def unicode_isupper(a):
    """
    Implements .isupper()
    """
    def impl(a):
        if a._is_ascii:
            return _ascii_is_upper(a)
        else:
            return _unicode_is_upper(a)
    return impl


@overload_method(types.UnicodeType, 'upper')
def unicode_upper(a):
    """
    Implements .upper()
    """
    def impl(a):
        # main structure is a translation of:
        # https://github.com/python/cpython/blob/1d4b6ba19466aba0eb91c4ba01ba509acf18c723/Objects/unicodeobject.c#L13308-L13316    # noqa: E501

        # ASCII fast path
        l = len(a)
        if a._is_ascii:
            # This is an approximate translation of:
            # https://github.com/python/cpython/blob/1d4b6ba19466aba0eb91c4ba01ba509acf18c723/Objects/bytes_methods.c#L300    # noqa: E501
            ret = _empty_string(a._kind, l, a._is_ascii)
            for idx in range(l):
                code_point = _get_code_point(a, idx)
                _set_code_point(ret, idx, _Py_TOUPPER(code_point))
            return ret
        else:
            # This part in an amalgamation of two algorithms:
            # https://github.com/python/cpython/blob/1d4b6ba19466aba0eb91c4ba01ba509acf18c723/Objects/unicodeobject.c#L9864-L9908    # noqa: E501
            # https://github.com/python/cpython/blob/1d4b6ba19466aba0eb91c4ba01ba509acf18c723/Objects/unicodeobject.c#L9787-L9805    # noqa: E501
            #
            # The alg walks the string and writes the upper version of the code
            # point into a 4byte kind unicode string and at the same time
            # tracks the maximum width "upper" character encountered, following
            # this the 4byte kind string is reinterpreted as needed into the
            # maximum width kind string
            tmp = _empty_string(PY_UNICODE_4BYTE_KIND, 3 * l, a._is_ascii)
            mapped = np.array((3,), dtype=_Py_UCS4)
            maxchar = 0
            k = 0
            for idx in range(l):
                mapped[:] = 0
                code_point = _get_code_point(a, idx)
                n_res = _PyUnicode_ToUpperFull(_Py_UCS4(code_point), mapped)
                for j in range(n_res):
                    maxchar = max(maxchar, mapped[j])
                    _set_code_point(tmp, k, mapped[j])
                    k += 1
            newlength = k
            newkind = _codepoint_to_kind(maxchar)
            ret = _empty_string(newkind, newlength,
                                _codepoint_is_ascii(maxchar))
            for i in range(newlength):
                _set_code_point(ret, i, _get_code_point(tmp, i))
            return ret
    return impl


# https://github.com/python/cpython/blob/1d4b6ba19466aba0eb91c4ba01ba509acf18c723/Objects/unicodeobject.c#L11896-L11925    # noqa: E501
@overload_method(types.UnicodeType, 'isspace')
def unicode_isspace(data):
    """Implements UnicodeType.isspace()"""

    def impl(data):
        length = len(data)
        if length == 1:
            return _PyUnicode_IsSpace(_get_code_point(data, 0))

        if length == 0:
            return False

        for i in range(length):
            code_point = _get_code_point(data, i)
            if not _PyUnicode_IsSpace(code_point):
                return False

        return True

    return impl


<<<<<<< HEAD
# https://github.com/python/cpython/blob/1d4b6ba19466aba0eb91c4ba01ba509acf18c723/Objects/unicodeobject.c#L12096-L12124    # noqa: E501
@overload_method(types.UnicodeType, 'isnumeric')
def unicode_isnumeric(data):
    """Implements UnicodeType.isnumeric()"""
=======
# https://github.com/python/cpython/blob/1d4b6ba19466aba0eb91c4ba01ba509acf18c723/Objects/unicodeobject.c#L12056-L12085    # noqa: E501
@overload_method(types.UnicodeType, 'isdigit')
def unicode_isdigit(data):
    """Implements UnicodeType.isdigit()"""
>>>>>>> f61a080a

    def impl(data):
        length = len(data)

        if length == 1:
<<<<<<< HEAD
            return _PyUnicode_IsNumeric(_get_code_point(data, 0))
=======
            ch = _get_code_point(data, 0)
            return _PyUnicode_IsDigit(ch)
>>>>>>> f61a080a

        if length == 0:
            return False

        for i in range(length):
<<<<<<< HEAD
            if not _PyUnicode_IsNumeric(_get_code_point(data, i)):
=======
            if not _PyUnicode_IsDigit(_get_code_point(data, i)):
>>>>>>> f61a080a
                return False

        return True

    return impl


@overload_method(types.UnicodeType, 'istitle')
def unicode_istitle(s):
    """
    Implements UnicodeType.istitle()
    The algorithm is an approximate translation from CPython:
    https://github.com/python/cpython/blob/1d4b6ba19466aba0eb91c4ba01ba509acf18c723/Objects/unicodeobject.c#L11829-L11885 # noqa: E501
    """

    def impl(s):
        cased = False
        previous_is_cased = False
        for char in s:
            if _PyUnicode_IsUppercase(char) or _PyUnicode_IsTitlecase(char):
                if previous_is_cased:
                    return False
                cased = True
                previous_is_cased = True
            elif _PyUnicode_IsLowercase(char):
                if not previous_is_cased:
                    return False
            else:
                previous_is_cased = False

        return cased
    return impl


# https://github.com/python/cpython/blob/1d4b6ba19466aba0eb91c4ba01ba509acf18c723/Objects/unicodeobject.c#L12188-L12213    # noqa: E501
@overload_method(types.UnicodeType, 'isprintable')
def unicode_isprintable(data):
    """Implements UnicodeType.isprintable()"""

    def impl(data):
        length = len(data)
        if length == 1:
            return _PyUnicode_IsPrintable(_get_code_point(data, 0))

        for i in range(length):
            code_point = _get_code_point(data, i)
            if not _PyUnicode_IsPrintable(code_point):
                return False

        return True

    return impl


# https://github.com/python/cpython/blob/1d4b6ba19466aba0eb91c4ba01ba509acf18c723/Objects/unicodeobject.c#L11975-L12006    # noqa: E501
@overload_method(types.UnicodeType, 'isalnum')
def unicode_isalnum(data):
    """Implements UnicodeType.isalnum()"""

    def impl(data):
        length = len(data)

        if length == 1:
            code_point = _get_code_point(data, 0)
            if data._is_ascii:
                return _Py_ISALNUM(code_point)
            return (_PyUnicode_IsNumeric(code_point) or
                    _PyUnicode_IsAlpha(code_point))

        if length == 0:
            return False

        if data._is_ascii:
            for i in range(length):
                code_point = _get_code_point(data, i)
                if not _Py_ISALNUM(code_point):
                    return False

        for i in range(length):
            code_point = _get_code_point(data, i)
            if (not _PyUnicode_IsNumeric(code_point) and
                    not _PyUnicode_IsAlpha(code_point)):
                return False

        return True

    return impl


if sys.version_info[:2] >= (3, 7):
    @overload_method(types.UnicodeType, 'isascii')
    def unicode_isascii(data):
        """Implements UnicodeType.isascii()"""

        def impl(data):
            return data._is_ascii
        return impl


@overload_method(types.UnicodeType, 'islower')
def unicode_islower(data):
    """
    impl is an approximate translation of:
    https://github.com/python/cpython/blob/201c8f79450628241574fba940e08107178dc3a5/Objects/unicodeobject.c#L11900-L11933    # noqa: E501
    mixed with:
    https://github.com/python/cpython/blob/201c8f79450628241574fba940e08107178dc3a5/Objects/bytes_methods.c#L131-L156    # noqa: E501
    """

    def impl(data):
        length = len(data)
        if length == 1:
            return _PyUnicode_IsLowercase(_get_code_point(data, 0))
        if length == 0:
            return False

        cased = False
        for idx in range(length):
            cp = _get_code_point(data, idx)
            if _PyUnicode_IsUppercase(cp) or _PyUnicode_IsTitlecase(cp):
                return False
            elif not cased and _PyUnicode_IsLowercase(cp):
                cased = True
        return cased
    return impl


# https://github.com/python/cpython/blob/201c8f79450628241574fba940e08107178dc3a5/Objects/unicodeobject.c#L9856-L9883    # noqa: E501
@register_jitable
def _handle_capital_sigma(data, length, idx):
    """This is a translation of the function that handles the capital sigma."""
    c = 0
    j = idx - 1
    while j >= 0:
        c = _get_code_point(data, j)
        if not _PyUnicode_IsCaseIgnorable(c):
            break
        j -= 1
    final_sigma = (j >= 0 and _PyUnicode_IsCased(c))
    if final_sigma:
        j = idx + 1
        while j < length:
            c = _get_code_point(data, j)
            if not _PyUnicode_IsCaseIgnorable(c):
                break
            j += 1
        final_sigma = (j == length or (not _PyUnicode_IsCased(c)))

    return 0x3c2 if final_sigma else 0x3c3


# https://github.com/python/cpython/blob/201c8f79450628241574fba940e08107178dc3a5/Objects/unicodeobject.c#L9885-L9895    # noqa: E501
@register_jitable
def _lower_ucs4(code_point, data, length, idx, mapped):
    """This is a translation of the function that lowers a character."""
    if code_point == 0x3A3:
        mapped[0] = _handle_capital_sigma(data, length, idx)
        return 1
    return _PyUnicode_ToLowerFull(code_point, mapped)


# https://github.com/python/cpython/blob/201c8f79450628241574fba940e08107178dc3a5/Objects/unicodeobject.c#L9996-L10021    # noqa: E501
@register_jitable
def _do_title(data, length, res, maxchars):
    """This is a translation of the function that titles a unicode string."""
    k = 0
    previous_cased = False
    mapped = np.zeros(3, dtype=_Py_UCS4)
    for idx in range(length):
        mapped.fill(0)
        code_point = _get_code_point(data, idx)
        if previous_cased:
            n_res = _lower_ucs4(code_point, data, length, idx, mapped)
        else:
            n_res = _PyUnicode_ToTitleFull(_Py_UCS4(code_point), mapped)
        for m in mapped[:n_res]:
            maxchar, = maxchars
            maxchars[0] = max(maxchar, m)
            _set_code_point(res, k, m)
            k += 1
        previous_cased = _PyUnicode_IsCased(_Py_UCS4(code_point))
    return k


# https://github.com/python/cpython/blob/201c8f79450628241574fba940e08107178dc3a5/Objects/unicodeobject.c#L10023-L10069    # noqa: E501
@overload_method(types.UnicodeType, 'title')
def unicode_title(data):
    """Implements str.title()"""
    # https://docs.python.org/3/library/stdtypes.html#str.title
    def impl(data):
        length = len(data)
        tmp = _empty_string(PY_UNICODE_4BYTE_KIND, 3 * length, data._is_ascii)
        # maxchar should be inside of a list to be pass as argument by reference
        maxchar = 0
        maxchars = [maxchar]
        newlength = _do_title(data, length, tmp, maxchars)
        maxchar, = maxchars
        newkind = _codepoint_to_kind(maxchar)
        res = _empty_string(newkind, newlength, _codepoint_is_ascii(maxchar))
        for i in range(newlength):
            _set_code_point(res, i, _get_code_point(tmp, i))
        return res
    return impl


# https://github.com/python/cpython/blob/201c8f79450628241574fba940e08107178dc3a5/Objects/unicodeobject.c#L9946-L9965    # noqa: E501
@register_jitable
def _do_upper_or_lower(data, length, res, maxchars, lower):
    k = 0
    for idx in range(length):
        mapped = np.zeros(3, dtype=_Py_UCS4)
        code_point = _get_code_point(data, idx)
        if lower:
            n_res = _lower_ucs4(code_point, data, length, idx, mapped)
        else:
            # might be needed if call _do_upper_or_lower in unicode_upper
            n_res = _PyUnicode_ToUpperFull(code_point, mapped)
        for m in mapped[:n_res]:
            maxchars[0] = max(maxchars[0], m)
            _set_code_point(res, k, m)
            k += 1
    return k


@overload_method(types.UnicodeType, 'lower')
def unicode_lower(data):
    """Implements .lower()"""
    def impl(data):
        # main structure is a translation of:
        # https://github.com/python/cpython/blob/201c8f79450628241574fba940e08107178dc3a5/Objects/unicodeobject.c#L12380-L12388    # noqa: E501

        # ASCII fast path
        length = len(data)
        if data._is_ascii:
            # This is an approximate translation of:
            # https://github.com/python/cpython/blob/201c8f79450628241574fba940e08107178dc3a5/Objects/bytes_methods.c#L247-L255    # noqa: E501
            res = _empty_string(data._kind, length, data._is_ascii)
            for idx in range(length):
                code_point = _get_code_point(data, idx)
                _set_code_point(res, idx, _Py_TOLOWER(code_point))
            return res
        else:
            # This is an approximate translation of:
            # https://github.com/python/cpython/blob/201c8f79450628241574fba940e08107178dc3a5/Objects/unicodeobject.c#L10023-L10069    # noqa: E501
            tmp = _empty_string(PY_UNICODE_4BYTE_KIND, 3 * length,
                                data._is_ascii)
            # maxchar is inside of a list to be pass as argument by reference
            maxchars = [0]
            newlength = _do_upper_or_lower(data, length, tmp, maxchars,
                                           lower=True)
            maxchar = maxchars[0]
            newkind = _codepoint_to_kind(maxchar)
            res = _empty_string(newkind, newlength,
                                _codepoint_is_ascii(maxchar))
            for i in range(newlength):
                _set_code_point(res, i, _get_code_point(tmp, i))
            return res

    return impl


@lower_builtin('getiter', types.UnicodeType)
def getiter_unicode(context, builder, sig, args):
    [ty] = sig.args
    [data] = args

    iterobj = context.make_helper(builder, sig.return_type)

    # set the index to zero
    zero = context.get_constant(types.uintp, 0)
    indexptr = cgutils.alloca_once_value(builder, zero)

    iterobj.index = indexptr

    # wire in the unicode type data
    iterobj.data = data

    # incref as needed
    if context.enable_nrt:
        context.nrt.incref(builder, ty, data)

    res = iterobj._getvalue()
    return impl_ret_new_ref(context, builder, sig.return_type, res)


@lower_builtin('iternext', types.UnicodeIteratorType)
# a new ref counted object is put into result._yield so set the new_ref to True!
@iternext_impl(RefType.NEW)
def iternext_unicode(context, builder, sig, args, result):
    [iterty] = sig.args
    [iter] = args

    tyctx = context.typing_context

    # get ref to unicode.__getitem__
    fnty = tyctx.resolve_value_type(operator.getitem)
    getitem_sig = fnty.get_call_type(tyctx, (types.unicode_type, types.uintp),
                                     {})
    getitem_impl = context.get_function(fnty, getitem_sig)

    # get ref to unicode.__len__
    fnty = tyctx.resolve_value_type(len)
    len_sig = fnty.get_call_type(tyctx, (types.unicode_type,), {})
    len_impl = context.get_function(fnty, len_sig)

    # grab unicode iterator struct
    iterobj = context.make_helper(builder, iterty, value=iter)

    # find the length of the string
    strlen = len_impl(builder, (iterobj.data,))

    # find the current index
    index = builder.load(iterobj.index)

    # see if the index is in range
    is_valid = builder.icmp_unsigned('<', index, strlen)
    result.set_valid(is_valid)

    with builder.if_then(is_valid):
        # return value at index
        gotitem = getitem_impl(builder, (iterobj.data, index,))
        result.yield_(gotitem)

        # bump index for next cycle
        nindex = cgutils.increment_index(builder, index)
        builder.store(nindex, iterobj.index)<|MERGE_RESOLUTION|>--- conflicted
+++ resolved
@@ -1710,38 +1710,44 @@
     return impl
 
 
-<<<<<<< HEAD
 # https://github.com/python/cpython/blob/1d4b6ba19466aba0eb91c4ba01ba509acf18c723/Objects/unicodeobject.c#L12096-L12124    # noqa: E501
 @overload_method(types.UnicodeType, 'isnumeric')
 def unicode_isnumeric(data):
     """Implements UnicodeType.isnumeric()"""
-=======
+    def impl(data):
+        length = len(data)
+        if length == 1:
+            return _PyUnicode_IsNumeric(_get_code_point(data, 0))
+
+        if length == 0:
+            return False
+
+        for i in range(length):
+            if not _PyUnicode_IsNumeric(_get_code_point(data, i)):
+                return False
+
+        return True
+
+    return impl
+
+
 # https://github.com/python/cpython/blob/1d4b6ba19466aba0eb91c4ba01ba509acf18c723/Objects/unicodeobject.c#L12056-L12085    # noqa: E501
 @overload_method(types.UnicodeType, 'isdigit')
 def unicode_isdigit(data):
     """Implements UnicodeType.isdigit()"""
->>>>>>> f61a080a
 
     def impl(data):
         length = len(data)
 
         if length == 1:
-<<<<<<< HEAD
-            return _PyUnicode_IsNumeric(_get_code_point(data, 0))
-=======
             ch = _get_code_point(data, 0)
             return _PyUnicode_IsDigit(ch)
->>>>>>> f61a080a
 
         if length == 0:
             return False
 
         for i in range(length):
-<<<<<<< HEAD
-            if not _PyUnicode_IsNumeric(_get_code_point(data, i)):
-=======
             if not _PyUnicode_IsDigit(_get_code_point(data, i)):
->>>>>>> f61a080a
                 return False
 
         return True
