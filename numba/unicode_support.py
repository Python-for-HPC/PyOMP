--- conflicted
+++ resolved
@@ -323,7 +323,6 @@
     return ctype.flags & _PyUnicode_TyperecordMasks.CASE_IGNORABLE_MASK != 0
 
 
-<<<<<<< HEAD
 # From: https://github.com/python/cpython/blob/1d4b6ba19466aba0eb91c4ba01ba509acf18c723/Objects/unicodectype.c#L106-L118    # noqa: E501
 @register_jitable
 def _PyUnicode_IsDecimalDigit(ch):
@@ -332,9 +331,7 @@
     return 1
 
 
-=======
 # From: https://github.com/python/cpython/blob/1d4b6ba19466aba0eb91c4ba01ba509acf18c723/Objects/unicodectype.c#L291-L296    # noqa: E501
->>>>>>> 6d7cddb9
 @register_jitable
 def _PyUnicode_IsSpace(ch):
     ctype = _PyUnicode_gettyperecord(ch)
