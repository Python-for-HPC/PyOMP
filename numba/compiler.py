--- conflicted
+++ resolved
@@ -1048,10 +1048,8 @@
     fndesc = funcdesc.PythonFunctionDescriptor.from_object_mode_function(
         interp
         )
-<<<<<<< HEAD
-
     with targetctx.push_code_library(library):
-        lower = objmode.PyLower(targetctx, library, fndesc, interp)
+        lower = pylowering.PyLower(targetctx, library, fndesc, interp)
         lower.lower()
         if not flags.no_cpython_wrapper:
             lower.create_cpython_wrapper()
@@ -1059,16 +1057,6 @@
         call_helper = lower.call_helper
         has_dynamic_globals = lower.has_dynamic_globals
         del lower
-=======
-    lower = pylowering.PyLower(targetctx, library, fndesc, interp)
-    lower.lower()
-    if not flags.no_cpython_wrapper:
-        lower.create_cpython_wrapper()
-    env = lower.env
-    call_helper = lower.call_helper
-    has_dynamic_globals = lower.has_dynamic_globals
-    del lower
->>>>>>> a5c365dd
 
     if flags.no_compile:
         return _LowerResult(fndesc, call_helper, cfunc=None, env=env,
