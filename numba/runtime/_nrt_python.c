--- conflicted
+++ resolved
@@ -413,54 +413,6 @@
 static int
 init_nrt_python_module(PyObject *module)
 {
-<<<<<<< HEAD
-    PyObject *dct = PyDict_New();
-    if (dct == NULL)
-        goto error;
-
-#define _declpointer(name, value) do {                 \
-    PyObject *o = PyLong_FromVoidPtr(value);           \
-    if (o == NULL) goto error;                         \
-    if (PyDict_SetItemString(dct, name, o)) {          \
-        Py_DECREF(o);                                  \
-        goto error;                                    \
-    }                                                  \
-    Py_DECREF(o);                                      \
-} while (0)
-
-#define declmethod(func) _declpointer(#func, &NRT_##func)
-
-declmethod(adapt_ndarray_from_python);
-declmethod(adapt_ndarray_to_python);
-declmethod(adapt_buffer_from_python);
-declmethod(incref);
-declmethod(decref);
-declmethod(MemInfo_alloc);
-declmethod(MemInfo_alloc_safe);
-declmethod(MemInfo_alloc_dtor_safe);
-declmethod(MemInfo_alloc_aligned);
-declmethod(MemInfo_alloc_safe_aligned);
-declmethod(MemInfo_call_dtor);
-declmethod(MemInfo_varsize_alloc);
-declmethod(MemInfo_varsize_realloc);
-
-
-#undef declmethod
-    return dct;
-error:
-    Py_XDECREF(dct);
-    return NULL;
-}
-
-MOD_INIT(_nrt_python) {
-    PyObject *m;
-    MOD_DEF(m, "_nrt_python", "No docs", ext_methods)
-    if (m == NULL)
-        return MOD_ERROR_VAL;
-    import_array();
-    NRT_MemSys_init();
-=======
->>>>>>> c1b730f5
     MemInfoType.tp_new = PyType_GenericNew;
     if (PyType_Ready(&MemInfoType))
         return -1;
