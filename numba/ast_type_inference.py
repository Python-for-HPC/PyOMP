--- conflicted
+++ resolved
@@ -12,11 +12,7 @@
 from . import translate, utils, _numba_types as numba_types
 from .symtab import Variable
 from . import visitors, nodes, error
-<<<<<<< HEAD
-
-
-=======
->>>>>>> 4f08985b
+
 try:
     from . import _ext
 except ImportError:
