--- conflicted
+++ resolved
@@ -1005,10 +1005,6 @@
     #------------------------------------------------------------------------
 
     def visit_Name(self, node):
-<<<<<<< HEAD
-=======
-        from numba import functions
->>>>>>> 7759a7e2
         node.name = node.id
 
         var = self.current_scope.lookup(node.id)
@@ -1038,7 +1034,6 @@
         else:
             # Global or builtin
             variable = self.init_global(node.id)
-<<<<<<< HEAD
 
         if variable.type and not variable.type.is_deferred:
             if variable.type.is_global: # or variable.type.is_module:
@@ -1051,19 +1046,6 @@
                 # Rewrite builtin-ins later on, give other code the chance
                 # to handle them first
                 pass
-=======
-            if variable.type and not variable.type.is_deferred:
-                if variable.type.is_global: # or variable.type.is_module:
-                    # TODO: look up globals in dict at call time
-                    obj = self.func_globals[node.name]
-                    if not functions.is_numba_func(obj):
-                        type = self.context.typemapper.from_python(obj)
-                        return nodes.const(obj, type)
-                elif variable.type.is_builtin:
-                    # Rewrite builtin-ins later on, give other code the chance
-                    # to handle them first
-                    pass
->>>>>>> 7759a7e2
 
         node.variable = variable
         if variable.type and variable.type.is_unresolved:
@@ -1431,16 +1413,6 @@
         Resolve a call to a function. If we know about the function,
         generate a native call, otherwise go through PyObject_Call().
         """
-<<<<<<< HEAD
-#        signature = self.function_cache.get_signature(arg_types)
-
-        if self.function_cache.is_registered(py_func):
-            fn_info = self.function_cache.compile_function(py_func, arg_types)
-            signature, llvm_func, py_func = fn_info
-            assert llvm_func is not None
-            return nodes.NativeCallNode(signature, call_node.args, llvm_func,
-                                        py_func)
-=======
         if any(arg_type.is_unresolved for arg_type in arg_types) and not func_type == object_:
             result = self.function_cache.get_function(py_func, arg_types)
             if result is not None:
@@ -1454,18 +1426,12 @@
         if llvm_func is not None:
             new_node = nodes.NativeCallNode(signature, call_node.args,
                                             llvm_func, py_func)
->>>>>>> 7759a7e2
         elif not call_node.keywords and self._is_math_function(
                                         call_node.args, py_func):
             new_node = self._resolve_math_call(call_node, py_func)
         else:
-<<<<<<< HEAD
             assert arg_types is not None
             signature = self.function_cache.get_signature(arg_types)
-            return nodes.ObjectCallNode(signature, call_node.func,
-                                        call_node.args, call_node.keywords,
-                                        py_func)
-=======
             new_node = nodes.ObjectCallNode(signature, call_node.func,
                                             call_node.args, call_node.keywords,
                                             py_func)
@@ -1478,7 +1444,6 @@
             new_node = self._resolve_return_type(func_type, new_node, call_node)
 
         return new_node
->>>>>>> 7759a7e2
 
     def _resolve_method_calls(self, func_type, new_node, node):
         "Resolve special method calls"
