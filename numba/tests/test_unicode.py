# -*- coding: utf-8 -*-

# This file tests Python 3.4 style unicode strings
# Tests should be skipped on Python < 3.4

from __future__ import print_function

import sys
from itertools import product
from itertools import permutations

from numba import njit, types
import numba.unittest_support as unittest
from .support import (TestCase, no_pyobj_flags, MemoryLeakMixin)
from numba.errors import TypingError

_py34_or_later = sys.version_info[:2] >= (3, 4)
_py37_or_later = sys.version_info[:2] >= (3, 7)


def isascii(s):
    return all(ord(c) < 128 for c in s)


def literal_usecase():
    return '大处着眼，小处着手。'


def passthrough_usecase(x):
    return x


def eq_usecase(x, y):
    return x == y


def len_usecase(x):
    return len(x)


def getitem_usecase(x, i):
    return x[i]


def zfill_usecase(x, y):
    return x.zfill(y)


def concat_usecase(x, y):
    return x + y


def repeat_usecase(x, y):
    return x * y


def inplace_concat_usecase(x, y):
    x += y
    return x


def in_usecase(x, y):
    return x in y


def lt_usecase(x, y):
    return x < y


def le_usecase(x, y):
    return x <= y


def gt_usecase(x, y):
    return x > y


def ge_usecase(x, y):
    return x >= y


def find_usecase(x, y):
    return x.find(y)


def find_with_start_only_usecase(x, y, start):
    return x.find(y, start)


def find_with_start_end_usecase(x, y, start, end):
    return x.find(y, start, end)


def rpartition_usecase(s, sep):
    return s.rpartition(sep)


def count_usecase(x, y):
    return x.count(y)


def count_with_start_usecase(x, y, start):
    return x.count(y, start)


def count_with_start_end_usecase(x, y, start, end):
    return x.count(y, start, end)


def rfind_usecase(x, y):
    return x.rfind(y)


def rfind_with_start_only_usecase(x, y, start):
    return x.rfind(y, start)


def rfind_with_start_end_usecase(x, y, start, end):
    return x.rfind(y, start, end)


def startswith_usecase(x, y):
    return x.startswith(y)


def endswith_usecase(x, y):
    return x.endswith(y)


def split_usecase(x, y):
    return x.split(y)


def split_with_maxsplit_usecase(x, y, maxsplit):
    return x.split(y, maxsplit)


def split_with_maxsplit_kwarg_usecase(x, y, maxsplit):
    return x.split(y, maxsplit=maxsplit)


def split_whitespace_usecase(x):
    return x.split()


def lstrip_usecase(x):
    return x.lstrip()


def lstrip_usecase_chars(x, chars):
    return x.lstrip(chars)


def rstrip_usecase(x):
    return x.rstrip()


def rstrip_usecase_chars(x, chars):
    return x.rstrip(chars)


def strip_usecase(x):
    return x.strip()


def strip_usecase_chars(x, chars):
    return x.strip(chars)


def join_usecase(x, y):
    return x.join(y)


def join_empty_usecase(x):
    # hack to make empty typed list
    l = ['']
    l.pop()
    return x.join(l)


def center_usecase(x, y):
    return x.center(y)


def center_usecase_fillchar(x, y, fillchar):
    return x.center(y, fillchar)


def ljust_usecase(x, y):
    return x.ljust(y)


def ljust_usecase_fillchar(x, y, fillchar):
    return x.ljust(y, fillchar)


def rjust_usecase(x, y):
    return x.rjust(y)


def rjust_usecase_fillchar(x, y, fillchar):
    return x.rjust(y, fillchar)


def istitle_usecase(x):
    return x.istitle()


def iter_usecase(x):
    l = []
    for i in x:
        l.append(i)
    return l


def title(x):
    return x.title()


def literal_iter_usecase():
    l = []
    for i in '大处着眼，小处着手。':
        l.append(i)
    return l


def enumerated_iter_usecase(x):
    buf = ""
    scan = 0
    for i, s in enumerate(x):
        buf += s
        scan += 1
    return buf, scan


def iter_stopiteration_usecase(x):
    n = len(x)
    i = iter(x)
    for _ in range(n + 1):
        next(i)


def literal_iter_stopiteration_usecase():
    s = '大处着眼，小处着手。'
    i = iter(s)
    n = len(s)
    for _ in range(n + 1):
        next(i)


def islower_usecase(x):
    return x.islower()


def lower_usecase(x):
    return x.lower()


class BaseTest(MemoryLeakMixin, TestCase):
    def setUp(self):
        super(BaseTest, self).setUp()


UNICODE_EXAMPLES = [
    'ascii',
    '12345',
    '1234567890',
    '¡Y tú quién te crees?',
    '🐍⚡',
    '大处着眼，小处着手。',
]

UNICODE_ORDERING_EXAMPLES = [
    '',
    'a'
    'aa',
    'aaa',
    'b',
    'aab',
    'ab',
    'asc',
    'ascih',
    'ascii',
    'ascij',
    '大处着眼，小处着手',
    '大处着眼，小处着手。',
    '大处着眼，小处着手。🐍⚡',
]

UNICODE_COUNT_EXAMPLES = [
    ('', ''),
    ('', 'ascii'),
    ('ascii', ''),
    ('asc ii', ' '),
    ('ascii', 'ci'),
    ('ascii', 'ascii'),
    ('ascii', 'Ă'),
    ('ascii', '大处'),
    ('ascii', 'étú?'),
    ('', '大处 着眼，小处着手。大大大处'),
    ('大处 着眼，小处着手。大大大处', ''),
    ('大处 着眼，小处着手。大大大处', ' '),
    ('大处 着眼，小处着手。大大大处', 'ci'),
    ('大处 着眼，小处着手。大大大处', '大处大处'),
    ('大处 着眼，小处着手。大大大处', '大处 着眼，小处着手。大大大处'),
    ('大处 着眼，小处着手。大大大处', 'Ă'),
    ('大处 着眼，小处着手。大大大处', '大处'),
    ('大处 着眼，小处着手。大大大处', 'étú?'),
    ('', 'tú quién te crees?'),
    ('tú quién te crees?', ''),
    ('tú quién te crees?', ' '),
    ('tú quién te crees?', 'ci'),
    ('tú quién te crees?', 'tú quién te crees?'),
    ('tú quién te crees?', 'Ă'),
    ('tú quién te crees?', '大处'),
    ('tú quién te crees?', 'étú?'),
    ('abababab', 'a'),
    ('abababab', 'ab'),
    ('abababab', 'aba'),
    ('aaaaaaaaaa', 'aaa'),
    ('aaaaaaaaaa', 'aĂ'),
    ('aabbaaaabbaa', 'aa')
]


@unittest.skipUnless(_py34_or_later,
                     'unicode support requires Python 3.4 or later')
class TestUnicode(BaseTest):

    def test_literal(self, flags=no_pyobj_flags):
        pyfunc = literal_usecase
        self.run_nullary_func(pyfunc, flags=flags)

    def test_passthrough(self, flags=no_pyobj_flags):
        pyfunc = passthrough_usecase
        cfunc = njit(pyfunc)
        for s in UNICODE_EXAMPLES:
            self.assertEqual(pyfunc(s), cfunc(s))

    def test_eq(self, flags=no_pyobj_flags):
        pyfunc = eq_usecase
        cfunc = njit(pyfunc)
        for a in UNICODE_EXAMPLES:
            for b in reversed(UNICODE_EXAMPLES):
                self.assertEqual(pyfunc(a, b),
                                 cfunc(a, b), '%s, %s' % (a, b))

    def _check_ordering_op(self, usecase):
        pyfunc = usecase
        cfunc = njit(pyfunc)

        # Check comparison to self
        for a in UNICODE_ORDERING_EXAMPLES:
            self.assertEqual(
                pyfunc(a, a),
                cfunc(a, a),
                '%s: "%s", "%s"' % (usecase.__name__, a, a),
            )

        # Check comparison to adjacent
        for a, b in permutations(UNICODE_ORDERING_EXAMPLES, r=2):
            self.assertEqual(
                pyfunc(a, b),
                cfunc(a, b),
                '%s: "%s", "%s"' % (usecase.__name__, a, b),
            )
            # and reversed
            self.assertEqual(
                pyfunc(b, a),
                cfunc(b, a),
                '%s: "%s", "%s"' % (usecase.__name__, b, a),
            )

    def test_lt(self, flags=no_pyobj_flags):
        self._check_ordering_op(lt_usecase)

    def test_le(self, flags=no_pyobj_flags):
        self._check_ordering_op(le_usecase)

    def test_gt(self, flags=no_pyobj_flags):
        self._check_ordering_op(gt_usecase)

    def test_ge(self, flags=no_pyobj_flags):
        self._check_ordering_op(ge_usecase)

    def test_len(self, flags=no_pyobj_flags):
        pyfunc = len_usecase
        cfunc = njit(pyfunc)
        for s in UNICODE_EXAMPLES:
            self.assertEqual(pyfunc(s), cfunc(s))

    def test_startswith(self, flags=no_pyobj_flags):
        pyfunc = startswith_usecase
        cfunc = njit(pyfunc)
        for a in UNICODE_EXAMPLES:
            for b in [x for x in ['', 'x', a[:-2], a[3:], a, a + a]]:
                self.assertEqual(pyfunc(a, b),
                                 cfunc(a, b),
                                 '%s, %s' % (a, b))

    def test_endswith(self, flags=no_pyobj_flags):
        pyfunc = endswith_usecase
        cfunc = njit(pyfunc)
        for a in UNICODE_EXAMPLES:
            for b in [x for x in ['', 'x', a[:-2], a[3:], a, a + a]]:
                self.assertEqual(pyfunc(a, b),
                                 cfunc(a, b),
                                 '%s, %s' % (a, b))

    def test_in(self, flags=no_pyobj_flags):
        pyfunc = in_usecase
        cfunc = njit(pyfunc)
        for a in UNICODE_EXAMPLES:
            extras = ['', 'xx', a[::-1], a[:-2], a[3:], a, a + a]
            for substr in [x for x in extras]:
                self.assertEqual(pyfunc(substr, a),
                                 cfunc(substr, a),
                                 "'%s' in '%s'?" % (substr, a))

    def test_find(self, flags=no_pyobj_flags):
        pyfunc = find_usecase
        cfunc = njit(pyfunc)

        default_subs = [
            (s, ['', 'xx', s[:-2], s[3:], s]) for s in UNICODE_EXAMPLES
        ]
        # Samples taken from CPython testing:
        # https://github.com/python/cpython/blob/201c8f79450628241574fba940e08107178dc3a5/Lib/test/test_unicode.py#L202-L231    # noqa: E501
        cpython_subs = [
            ('a' * 100 + '\u0102', ['\u0102', '\u0201', '\u0120', '\u0220']),
            ('a' * 100 + '\U00100304', ['\U00100304', '\U00100204',
                                        '\U00102004']),
            ('\u0102' * 100 + 'a', ['a']),
            ('\U00100304' * 100 + 'a', ['a']),
            ('\U00100304' * 100 + '\u0102', ['\u0102']),
            ('a' * 100, ['\u0102', '\U00100304', 'a\u0102', 'a\U00100304']),
            ('\u0102' * 100, ['\U00100304', '\u0102\U00100304']),
            ('\u0102' * 100 + 'a_', ['a_']),
            ('\U00100304' * 100 + 'a_', ['a_']),
            ('\U00100304' * 100 + '\u0102_', ['\u0102_']),
        ]
        for s, subs in default_subs + cpython_subs:
            for sub_str in subs:
                msg = 'Results "{}".find("{}") must be equal'
                self.assertEqual(pyfunc(s, sub_str), cfunc(s, sub_str),
                                 msg=msg.format(s, sub_str))

    def test_find_with_start_only(self):
        pyfunc = find_with_start_only_usecase
        cfunc = njit(pyfunc)

        for s in UNICODE_EXAMPLES:
            for sub_str in ['', 'xx', s[:-2], s[3:], s]:
                for start in list(range(-20, 20)) + [None]:
                    msg = 'Results "{}".find("{}", {}) must be equal'
                    self.assertEqual(pyfunc(s, sub_str, start),
                                     cfunc(s, sub_str, start),
                                     msg=msg.format(s, sub_str, start))

    def test_find_with_start_end(self):
        pyfunc = find_with_start_end_usecase
        cfunc = njit(pyfunc)

        starts = ends = list(range(-20, 20)) + [None]
        for s in UNICODE_EXAMPLES:
            for sub_str in ['', 'xx', s[:-2], s[3:], s]:
                for start, end in product(starts, ends):
                    msg = 'Results of "{}".find("{}", {}, {}) must be equal'
                    self.assertEqual(pyfunc(s, sub_str, start, end),
                                     cfunc(s, sub_str, start, end),
                                     msg=msg.format(s, sub_str, start, end))

    def test_find_exception_noninteger_start_end(self):
        pyfunc = find_with_start_end_usecase
        cfunc = njit(pyfunc)

        accepted = (types.Integer, types.NoneType)
        for start, end, name in [(0.1, 5, 'start'), (0, 0.5, 'end')]:
            with self.assertRaises(TypingError) as raises:
                cfunc('ascii', 'sci', start, end)
            msg = '"{}" must be {}, not float'.format(name, accepted)
            self.assertIn(msg, str(raises.exception))

    def test_rpartition_exception_invalid_sep(self):
        self.disable_leak_check()

        pyfunc = rpartition_usecase
        cfunc = njit(pyfunc)

        # Handle empty separator exception
        for func in [pyfunc, cfunc]:
            with self.assertRaises(ValueError) as raises:
                func('a', '')
            self.assertIn('empty separator', str(raises.exception))

        accepted_types = (types.UnicodeType, types.UnicodeCharSeq)
        with self.assertRaises(TypingError) as raises:
            cfunc('a', None)
        msg = '"sep" must be {}, not none'.format(accepted_types)
        self.assertIn(msg, str(raises.exception))

    def test_rpartition(self):
        pyfunc = rpartition_usecase
        cfunc = njit(pyfunc)

        CASES = [
            ('', '⚡'),
            ('abcabc', '⚡'),
            ('🐍⚡', '⚡'),
            ('🐍⚡🐍', '⚡'),
            ('abababa', 'a'),
            ('abababa', 'b'),
            ('abababa', 'c'),
            ('abababa', 'ab'),
            ('abababa', 'aba'),
        ]
        msg = 'Results of "{}".rpartition("{}") must be equal'
        for s, sep in CASES:
            self.assertEqual(pyfunc(s, sep), cfunc(s, sep),
                             msg=msg.format(s, sep))

    def test_count(self):
        pyfunc = count_usecase
        cfunc = njit(pyfunc)
        error_msg = "'{0}'.py_count('{1}') = {2}\n'{0}'.c_count('{1}') = {3}"

        for s, sub in UNICODE_COUNT_EXAMPLES:
            py_result = pyfunc(s, sub)
            c_result = cfunc(s, sub)
            self.assertEqual(py_result, c_result,
                             error_msg.format(s, sub, py_result, c_result))

    def test_count_with_start(self):
        pyfunc = count_with_start_usecase
        cfunc = njit(pyfunc)
        error_msg = "%s\n%s" % ("'{0}'.py_count('{1}', {2}) = {3}",
                                "'{0}'.c_count('{1}', {2}) = {4}")

        for s, sub in UNICODE_COUNT_EXAMPLES:
            for i in range(-18, 18):
                py_result = pyfunc(s, sub, i)
                c_result = cfunc(s, sub, i)
                self.assertEqual(py_result, c_result,
                                 error_msg.format(s, sub, i, py_result,
                                                  c_result))

            py_result = pyfunc(s, sub, None)
            c_result = cfunc(s, sub, None)
            self.assertEqual(py_result, c_result,
                             error_msg.format(s, sub, None, py_result,
                                              c_result))

    def test_count_with_start_end(self):
        pyfunc = count_with_start_end_usecase
        cfunc = njit(pyfunc)
        error_msg = "%s\n%s" % ("'{0}'.py_count('{1}', {2}, {3}) = {4}",
                                "'{0}'.c_count('{1}', {2}, {3}) = {5}")

        for s, sub in UNICODE_COUNT_EXAMPLES:
            for i , j in product(range(-18, 18), (-18, 18)):
                py_result = pyfunc(s, sub, i, j)
                c_result = cfunc(s, sub, i, j)
                self.assertEqual(py_result, c_result,
                                 error_msg.format(s, sub, i, j, py_result,
                                                  c_result))

            for j in range(-18, 18):
                py_result = pyfunc(s, sub, None, j)
                c_result = cfunc(s, sub, None, j)
                self.assertEqual(py_result, c_result,
                                 error_msg.format(s, sub, None, j, py_result,
                                                  c_result))

            py_result = pyfunc(s, sub, None, None)
            c_result = cfunc(s, sub, None, None)
            self.assertEqual(py_result, c_result,
                             error_msg.format(s, sub, None, None, py_result,
                                              c_result))

    def test_count_arg_type_check(self):
        cfunc = njit(count_with_start_end_usecase)

        with self.assertRaises(TypingError) as raises:
            cfunc('ascii', 'c', 1, 0.5)
        self.assertIn('The slice indices must be an Integer or None',
                      str(raises.exception))

        with self.assertRaises(TypingError) as raises:
            cfunc('ascii', 'c', 1.2, 7)
        self.assertIn('The slice indices must be an Integer or None',
                      str(raises.exception))

        with self.assertRaises(TypingError) as raises:
            cfunc('ascii', 12, 1, 7)
        self.assertIn('The substring must be a UnicodeType, not',
                      str(raises.exception))

    def test_count_optional_arg_type_check(self):
        pyfunc = count_with_start_end_usecase

        def try_compile_bad_optional(*args):
            bad_sig = types.int64(types.unicode_type,
                                  types.unicode_type,
                                  types.Optional(types.float64),
                                  types.Optional(types.float64))
            njit([bad_sig])(pyfunc)

        with self.assertRaises(TypingError) as raises:
            try_compile_bad_optional('tú quis?', 'tú', 1.1, 1.1)
        self.assertIn('The slice indices must be an Integer or None',
                      str(raises.exception))

        error_msg = "%s\n%s" % ("'{0}'.py_count('{1}', {2}, {3}) = {4}",
                                "'{0}'.c_count_op('{1}', {2}, {3}) = {5}")
        sig_optional = types.int64(types.unicode_type,
                                   types.unicode_type,
                                   types.Optional(types.int64),
                                   types.Optional(types.int64))
        cfunc_optional = njit([sig_optional])(pyfunc)

        py_result = pyfunc('tú quis?', 'tú', 0, 8)
        c_result = cfunc_optional('tú quis?', 'tú', 0, 8)
        self.assertEqual(py_result, c_result,
                         error_msg.format('tú quis?', 'tú', 0, 8, py_result,
                                          c_result))

    def test_rfind(self):
        pyfunc = rfind_usecase
        cfunc = njit(pyfunc)

        default_subs = [
            (s, ['', 'xx', s[:-2], s[3:], s]) for s in UNICODE_EXAMPLES
        ]
        # Samples taken from CPython testing:
        # https://github.com/python/cpython/blob/201c8f79450628241574fba940e08107178dc3a5/Lib/test/test_unicode.py#L233-L259    # noqa: E501
        cpython_subs = [
            ('\u0102' + 'a' * 100, ['\u0102', '\u0201', '\u0120', '\u0220']),
            ('\U00100304' + 'a' * 100, ['\U00100304', '\U00100204',
                                        '\U00102004']),
            ('abcdefghiabc', ['abc', '']),
            ('a' + '\u0102' * 100, ['a']),
            ('a' + '\U00100304' * 100, ['a']),
            ('\u0102' + '\U00100304' * 100, ['\u0102']),
            ('a' * 100, ['\u0102', '\U00100304', '\u0102a', '\U00100304a']),
            ('\u0102' * 100, ['\U00100304', '\U00100304\u0102']),
            ('_a' + '\u0102' * 100, ['_a']),
            ('_a' + '\U00100304' * 100, ['_a']),
            ('_\u0102' + '\U00100304' * 100, ['_\u0102']),
        ]
        for s, subs in default_subs + cpython_subs:
            for sub_str in subs:
                msg = 'Results "{}".rfind("{}") must be equal'
                self.assertEqual(pyfunc(s, sub_str), cfunc(s, sub_str),
                                 msg=msg.format(s, sub_str))

    def test_rfind_with_start_only(self):
        pyfunc = rfind_with_start_only_usecase
        cfunc = njit(pyfunc)

        for s in UNICODE_EXAMPLES:
            for sub_str in ['', 'xx', s[:-2], s[3:], s]:
                for start in list(range(-20, 20)) + [None]:
                    msg = 'Results "{}".rfind("{}", {}) must be equal'
                    self.assertEqual(pyfunc(s, sub_str, start),
                                     cfunc(s, sub_str, start),
                                     msg=msg.format(s, sub_str, start))

    def test_rfind_with_start_end(self):
        pyfunc = rfind_with_start_end_usecase
        cfunc = njit(pyfunc)

        starts = list(range(-20, 20)) + [None]
        ends = list(range(-20, 20)) + [None]
        for s in UNICODE_EXAMPLES:
            for sub_str in ['', 'xx', s[:-2], s[3:], s]:
                for start, end in product(starts, ends):
                    msg = 'Results of "{}".rfind("{}", {}, {}) must be equal'
                    self.assertEqual(pyfunc(s, sub_str, start, end),
                                     cfunc(s, sub_str, start, end),
                                     msg=msg.format(s, sub_str, start, end))

    def test_rfind_wrong_substr(self):
        cfunc = njit(rfind_usecase)

        for s in UNICODE_EXAMPLES:
            for sub_str in [None, 1, False]:
                with self.assertRaises(TypingError) as raises:
                    cfunc(s, sub_str)
                msg = 'must be {}'.format(types.UnicodeType)
                self.assertIn(msg, str(raises.exception))

    def test_rfind_wrong_start_end(self):
        cfunc = njit(rfind_with_start_end_usecase)

        accepted_types = (types.Integer, types.NoneType)
        for s in UNICODE_EXAMPLES:
            for sub_str in ['', 'xx', s[:-2], s[3:], s]:
                # test wrong start
                for start, end in product([0.1, False], [-1, 1]):
                    with self.assertRaises(TypingError) as raises:
                        cfunc(s, sub_str, start, end)
                    msg = '"start" must be {}'.format(accepted_types)
                    self.assertIn(msg, str(raises.exception))

                # test wrong end
                for start, end in product([-1, 1], [-0.1, True]):
                    with self.assertRaises(TypingError) as raises:
                        cfunc(s, sub_str, start, end)
                    msg = '"end" must be {}'.format(accepted_types)
                    self.assertIn(msg, str(raises.exception))

    def test_rfind_wrong_start_end_optional(self):
        s = UNICODE_EXAMPLES[0]
        sub_str = s[1:-1]
        accepted_types = (types.Integer, types.NoneType)
        msg = 'must be {}'.format(accepted_types)

        def try_compile_wrong_start_optional(*args):
            wrong_sig_optional = types.int64(types.unicode_type,
                                             types.unicode_type,
                                             types.Optional(types.float64),
                                             types.Optional(types.intp))
            njit([wrong_sig_optional])(rfind_with_start_end_usecase)

        with self.assertRaises(TypingError) as raises:
            try_compile_wrong_start_optional(s, sub_str, 0.1, 1)
        self.assertIn(msg, str(raises.exception))

        def try_compile_wrong_end_optional(*args):
            wrong_sig_optional = types.int64(types.unicode_type,
                                             types.unicode_type,
                                             types.Optional(types.intp),
                                             types.Optional(types.float64))
            njit([wrong_sig_optional])(rfind_with_start_end_usecase)

        with self.assertRaises(TypingError) as raises:
            try_compile_wrong_end_optional(s, sub_str, 1, 0.1)
        self.assertIn(msg, str(raises.exception))

    def test_getitem(self):
        pyfunc = getitem_usecase
        cfunc = njit(pyfunc)

        for s in UNICODE_EXAMPLES:
            for i in range(-len(s)):
                self.assertEqual(pyfunc(s, i),
                                 cfunc(s, i),
                                 "'%s'[%d]?" % (s, i))

    def test_getitem_error(self):
        self.disable_leak_check()

        pyfunc = getitem_usecase
        cfunc = njit(pyfunc)

        for s in UNICODE_EXAMPLES:
            with self.assertRaises(IndexError) as raises:
                pyfunc(s, len(s))
            self.assertIn('string index out of range', str(raises.exception))

            with self.assertRaises(IndexError) as raises:
                cfunc(s, len(s))
            self.assertIn('string index out of range', str(raises.exception))

    def test_slice2(self):
        pyfunc = getitem_usecase
        cfunc = njit(pyfunc)

        for s in UNICODE_EXAMPLES:
            for i in list(range(-len(s), len(s))):
                for j in list(range(-len(s), len(s))):
                    sl = slice(i, j)
                    self.assertEqual(pyfunc(s, sl),
                                     cfunc(s, sl),
                                     "'%s'[%d:%d]?" % (s, i, j))

    def test_slice2_error(self):
        pyfunc = getitem_usecase
        cfunc = njit(pyfunc)

        for s in UNICODE_EXAMPLES:
            for i in [-2, -1, len(s), len(s) + 1]:
                for j in [-2, -1, len(s), len(s) + 1]:
                    sl = slice(i, j)
                    self.assertEqual(pyfunc(s, sl),
                                     cfunc(s, sl),
                                     "'%s'[%d:%d]?" % (s, i, j))

    def test_slice3(self):
        pyfunc = getitem_usecase
        cfunc = njit(pyfunc)

        for s in UNICODE_EXAMPLES:
            for i in range(-len(s), len(s)):
                for j in range(-len(s), len(s)):
                    for k in [-2, -1, 1, 2]:
                        sl = slice(i, j, k)
                        self.assertEqual(pyfunc(s, sl),
                                         cfunc(s, sl),
                                         "'%s'[%d:%d:%d]?" % (s, i, j, k))

    def test_slice3_error(self):
        pyfunc = getitem_usecase
        cfunc = njit(pyfunc)

        for s in UNICODE_EXAMPLES:
            for i in [-2, -1, len(s), len(s) + 1]:
                for j in [-2, -1, len(s), len(s) + 1]:
                    for k in [-2, -1, 1, 2]:
                        sl = slice(i, j, k)
                        self.assertEqual(pyfunc(s, sl),
                                         cfunc(s, sl),
                                         "'%s'[%d:%d:%d]?" % (s, i, j, k))

    def test_zfill(self):
        pyfunc = zfill_usecase
        cfunc = njit(pyfunc)

        ZFILL_INPUTS = [
            'ascii',
            '+ascii',
            '-ascii',
            '-asc ii-',
            '12345',
            '-12345',
            '+12345',
            '',
            '¡Y tú crs?',
            '🐍⚡',
            '+🐍⚡',
            '-🐍⚡',
            '大眼，小手。',
            '+大眼，小手。',
            '-大眼，小手。',
        ]

        with self.assertRaises(TypingError) as raises:
            cfunc(ZFILL_INPUTS[0], 1.1)
        self.assertIn('<width> must be an Integer', str(raises.exception))

        for s in ZFILL_INPUTS:
            for width in range(-3, 20):
                self.assertEqual(pyfunc(s, width),
                                 cfunc(s, width))

    def test_concat(self, flags=no_pyobj_flags):
        pyfunc = concat_usecase
        cfunc = njit(pyfunc)
        for a in UNICODE_EXAMPLES:
            for b in UNICODE_EXAMPLES[::-1]:
                self.assertEqual(pyfunc(a, b),
                                 cfunc(a, b),
                                 "'%s' + '%s'?" % (a, b))

    def test_repeat(self, flags=no_pyobj_flags):
        pyfunc = repeat_usecase
        cfunc = njit(pyfunc)
        for a in UNICODE_EXAMPLES + ['']:
            for b in (-1, 0, 1, 2, 3, 4, 5, 7, 8, 15, 70):
                self.assertEqual(pyfunc(a, b),
                                 cfunc(a, b))
                self.assertEqual(pyfunc(b, a),
                                 cfunc(b, a))

    def test_repeat_exception_float(self):
        self.disable_leak_check()
        cfunc = njit(repeat_usecase)
        with self.assertRaises(TypingError) as raises:
            cfunc('hi', 2.5)
        self.assertIn('Invalid use of Function(<built-in function mul>)',
                      str(raises.exception))

    def test_split_exception_empty_sep(self):
        self.disable_leak_check()

        pyfunc = split_usecase
        cfunc = njit(pyfunc)

        # Handle empty separator exception
        for func in [pyfunc, cfunc]:
            with self.assertRaises(ValueError) as raises:
                func('a', '')
            self.assertIn('empty separator', str(raises.exception))

    def test_split_exception_noninteger_maxsplit(self):
        pyfunc = split_with_maxsplit_usecase
        cfunc = njit(pyfunc)

        # Handle non-integer maxsplit exception
        for sep in [' ', None]:
            with self.assertRaises(TypingError) as raises:
                cfunc('a', sep, 2.4)
            self.assertIn('float64', str(raises.exception),
                          'non-integer maxsplit with sep = %s' % sep)

    def test_split(self):
        pyfunc = split_usecase
        cfunc = njit(pyfunc)

        CASES = [
            (' a ', None),
            ('', '⚡'),
            ('abcabc', '⚡'),
            ('🐍⚡', '⚡'),
            ('🐍⚡🐍', '⚡'),
            ('abababa', 'a'),
            ('abababa', 'b'),
            ('abababa', 'c'),
            ('abababa', 'ab'),
            ('abababa', 'aba'),
        ]

        for test_str, splitter in CASES:
            self.assertEqual(pyfunc(test_str, splitter),
                             cfunc(test_str, splitter),
                             "'%s'.split('%s')?" % (test_str, splitter))

    def test_split_with_maxsplit(self):
        CASES = [
            (' a ', None, 1),
            ('', '⚡', 1),
            ('abcabc', '⚡', 1),
            ('🐍⚡', '⚡', 1),
            ('🐍⚡🐍', '⚡', 1),
            ('abababa', 'a', 2),
            ('abababa', 'b', 1),
            ('abababa', 'c', 2),
            ('abababa', 'ab', 1),
            ('abababa', 'aba', 5),
        ]

        for pyfunc, fmt_str in [(split_with_maxsplit_usecase,
                                 "'%s'.split('%s', %d)?"),
                                (split_with_maxsplit_kwarg_usecase,
                                 "'%s'.split('%s', maxsplit=%d)?")]:

            cfunc = njit(pyfunc)
            for test_str, splitter, maxsplit in CASES:
                self.assertEqual(pyfunc(test_str, splitter, maxsplit),
                                 cfunc(test_str, splitter, maxsplit),
                                 fmt_str % (test_str, splitter, maxsplit))

    def test_split_whitespace(self):
        # explicit sep=None cases covered in test_split and
        # test_split_with_maxsplit
        pyfunc = split_whitespace_usecase
        cfunc = njit(pyfunc)

        # list copied from
        # https://github.com/python/cpython/blob/master/Objects/unicodetype_db.h
        all_whitespace = ''.join(map(chr, [
            0x0009, 0x000A, 0x000B, 0x000C, 0x000D, 0x001C, 0x001D, 0x001E,
            0x001F, 0x0020, 0x0085, 0x00A0, 0x1680, 0x2000, 0x2001, 0x2002,
            0x2003, 0x2004, 0x2005, 0x2006, 0x2007, 0x2008, 0x2009, 0x200A,
            0x2028, 0x2029, 0x202F, 0x205F, 0x3000
        ]))

        CASES = [
            '',
            'abcabc',
            '🐍 ⚡',
            '🐍 ⚡ 🐍',
            '🐍   ⚡ 🐍  ',
            '  🐍   ⚡ 🐍',
            ' 🐍' + all_whitespace + '⚡ 🐍  ',
        ]
        for test_str in CASES:
            self.assertEqual(pyfunc(test_str),
                             cfunc(test_str),
                             "'%s'.split()?" % (test_str,))

    def test_join_empty(self):
        # Can't pass empty list to nopython mode, so we have to make a
        # separate test case
        pyfunc = join_empty_usecase
        cfunc = njit(pyfunc)

        CASES = [
            '',
            '🐍🐍🐍',
        ]

        for sep in CASES:
            self.assertEqual(pyfunc(sep),
                             cfunc(sep),
                             "'%s'.join([])?" % (sep,))

    def test_join_non_string_exception(self):
        # Verify that join of list of integers raises typing exception
        pyfunc = join_usecase
        cfunc = njit(pyfunc)

        # Handle empty separator exception
        with self.assertRaises(TypingError) as raises:
            cfunc('', [1, 2, 3])
        # This error message is obscure, but indicates the error was trapped
        # in the typing of str.join()
        # Feel free to change this as we update error messages.
        exc_message = str(raises.exception)
        self.assertIn("Invalid use of BoundFunction", exc_message)
        # could be int32 or int64
        self.assertIn("(reflected list(int", exc_message)

    def test_join(self):
        pyfunc = join_usecase
        cfunc = njit(pyfunc)

        CASES = [
            ('', ['', '', '']),
            ('a', ['', '', '']),
            ('', ['a', 'bbbb', 'c']),
            ('🐍🐍🐍', ['⚡⚡'] * 5),
        ]

        for sep, parts in CASES:
            self.assertEqual(pyfunc(sep, parts),
                             cfunc(sep, parts),
                             "'%s'.join('%s')?" % (sep, parts))

    def test_join_interleave_str(self):
        # can pass a string as the parts iterable
        pyfunc = join_usecase
        cfunc = njit(pyfunc)

        CASES = [
            ('abc', '123'),
            ('🐍🐍🐍', '⚡⚡'),
        ]

        for sep, parts in CASES:
            self.assertEqual(pyfunc(sep, parts),
                             cfunc(sep, parts),
                             "'%s'.join('%s')?" % (sep, parts))

    def test_justification(self):
        for pyfunc, case_name in [(center_usecase, 'center'),
                                  (ljust_usecase, 'ljust'),
                                  (rjust_usecase, 'rjust')]:
            cfunc = njit(pyfunc)

            with self.assertRaises(TypingError) as raises:
                cfunc(UNICODE_EXAMPLES[0], 1.1)
            self.assertIn('The width must be an Integer', str(raises.exception))

            for s in UNICODE_EXAMPLES:
                for width in range(-3, 20):
                    self.assertEqual(pyfunc(s, width),
                                     cfunc(s, width),
                                     "'%s'.%s(%d)?" % (s, case_name, width))

    def test_justification_fillchar(self):
        for pyfunc, case_name in [(center_usecase_fillchar, 'center'),
                                  (ljust_usecase_fillchar, 'ljust'),
                                  (rjust_usecase_fillchar, 'rjust')]:
            cfunc = njit(pyfunc)

            # allowed fillchar cases
            for fillchar in [' ', '+', 'ú', '处']:
                with self.assertRaises(TypingError) as raises:
                    cfunc(UNICODE_EXAMPLES[0], 1.1, fillchar)
                self.assertIn('The width must be an Integer',
                              str(raises.exception))

                for s in UNICODE_EXAMPLES:
                    for width in range(-3, 20):
                        self.assertEqual(pyfunc(s, width, fillchar),
                                         cfunc(s, width, fillchar),
                                         "'%s'.%s(%d, '%s')?" % (s, case_name,
                                                                 width,
                                                                 fillchar))

    def test_justification_fillchar_exception(self):
        self.disable_leak_check()

        for pyfunc in [center_usecase_fillchar,
                       ljust_usecase_fillchar,
                       rjust_usecase_fillchar]:
            cfunc = njit(pyfunc)

            # disallowed fillchar cases
            for fillchar in ['', '+0', 'quién', '处着']:
                with self.assertRaises(ValueError) as raises:
                    cfunc(UNICODE_EXAMPLES[0], 20, fillchar)
                self.assertIn('The fill character must be exactly one',
                              str(raises.exception))

            # forbid fillchar cases with different types
            for fillchar in [1, 1.1]:
                with self.assertRaises(TypingError) as raises:
                    cfunc(UNICODE_EXAMPLES[0], 20, fillchar)
                self.assertIn('The fillchar must be a UnicodeType',
                              str(raises.exception))

    def test_inplace_concat(self, flags=no_pyobj_flags):
        pyfunc = inplace_concat_usecase
        cfunc = njit(pyfunc)
        for a in UNICODE_EXAMPLES:
            for b in UNICODE_EXAMPLES[::-1]:
                self.assertEqual(pyfunc(a, b),
                                 cfunc(a, b),
                                 "'%s' + '%s'?" % (a, b))

    def test_isidentifier(self):
        def pyfunc(s):
            return s.isidentifier()

        cfunc = njit(pyfunc)
        # https://github.com/python/cpython/blob/1d4b6ba19466aba0eb91c4ba01ba509acf18c723/Lib/test/test_unicode.py#L695-L708    # noqa: E501
        cpython = ['a', 'Z', '_', 'b0', 'bc', 'b_', 'µ',
                   '𝔘𝔫𝔦𝔠𝔬𝔡𝔢', ' ', '[', '©', '0']
        # https://github.com/python/cpython/blob/1d4b6ba19466aba0eb91c4ba01ba509acf18c723/Lib/test/test_unicode.py#L742-L749    # noqa: E501
        cpython_extras = ['\uD800', '\uDFFF', '\uD800\uD800', '\uDFFF\uDFFF',
                          'a\uD800b\uDFFF', 'a\uDFFFb\uD800',
                          'a\uD800b\uDFFFa', 'a\uDFFFb\uD800a']

        msg = 'Results of "{}".isidentifier() must be equal'
        for s in UNICODE_EXAMPLES + [''] + cpython + cpython_extras:
            self.assertEqual(pyfunc(s), cfunc(s), msg=msg.format(s))

    def test_strip(self):

        STRIP_CASES = [
            ('ass cii', 'ai'),
            ('ass cii', None),
            ('asscii', 'ai '),
            ('asscii ', 'ai '),
            (' asscii  ', 'ai '),
            (' asscii  ', 'asci '),
            (' asscii  ', 's'),
            ('      ', ' '),
            ('', ' '),
            ('', ''),
            ('  asscii  ', 'ai '),
            ('  asscii  ', ''),
            ('  asscii  ', None),
            ('tú quién te crees?', 'étú? '),
            ('  tú quién te crees?   ', 'étú? '),
            ('  tú qrees?   ', ''),
            ('  tú quién te crees?   ', None),
            ('大处 着眼，小处着手。大大大处', '大处'),
            (' 大处大处  ', ''),
            (' 大处大处  ', None)
        ]

        # form with no parameter
        for pyfunc, case_name in [(strip_usecase, 'strip'),
                                  (lstrip_usecase, 'lstrip'),
                                  (rstrip_usecase, 'rstrip')]:
            cfunc = njit(pyfunc)

            for string, chars in STRIP_CASES:
                self.assertEqual(pyfunc(string),
                                 cfunc(string),
                                 "'%s'.%s()?" % (string, case_name))
        # parametrized form
        for pyfunc, case_name in [(strip_usecase_chars, 'strip'),
                                  (lstrip_usecase_chars, 'lstrip'),
                                  (rstrip_usecase_chars, 'rstrip')]:
            cfunc = njit(pyfunc)

            sig1 = types.unicode_type(types.unicode_type,
                                      types.Optional(types.unicode_type))
            cfunc_optional = njit([sig1])(pyfunc)

            def try_compile_bad_optional(*args):
                bad = types.unicode_type(types.unicode_type,
                                         types.Optional(types.float64))
                njit([bad])(pyfunc)

            for fn in cfunc, try_compile_bad_optional:
                with self.assertRaises(TypingError) as raises:
                    fn('tú quis?', 1.1)
                self.assertIn('The arg must be a UnicodeType or None',
                              str(raises.exception))

            for fn in cfunc, cfunc_optional:

                for string, chars in STRIP_CASES:
                    self.assertEqual(pyfunc(string, chars),
                                     fn(string, chars),
                                     "'%s'.%s('%s')?" % (string, case_name,
                                                         chars))

    def test_isspace(self):
        def pyfunc(s):
            return s.isspace()

        cfunc = njit(pyfunc)
        # https://github.com/python/cpython/blob/1d4b6ba19466aba0eb91c4ba01ba509acf18c723/Lib/test/test_unicode.py#L613-L621    # noqa: E501
        cpython = ['\u2000', '\u200a', '\u2014', '\U00010401', '\U00010427',
                   '\U00010429', '\U0001044E', '\U0001F40D', '\U0001F46F']
        # https://github.com/python/cpython/blob/1d4b6ba19466aba0eb91c4ba01ba509acf18c723/Lib/test/test_unicode.py#L742-L749    # noqa: E501
        cpython_extras = ['\uD800', '\uDFFF', '\uD800\uD800', '\uDFFF\uDFFF',
                          'a\uD800b\uDFFF', 'a\uDFFFb\uD800',
                          'a\uD800b\uDFFFa', 'a\uDFFFb\uD800a']

        msg = 'Results of "{}".isspace() must be equal'
        for s in UNICODE_EXAMPLES + [''] + cpython + cpython_extras:
            self.assertEqual(pyfunc(s), cfunc(s), msg=msg.format(s))

    def test_istitle(self):
        pyfunc = istitle_usecase
        cfunc = njit(pyfunc)
        error_msg = "'{0}'.py_istitle() = {1}\n'{0}'.c_istitle() = {2}"

        unicode_title = [x.title() for x in UNICODE_EXAMPLES]
        special = [
            '',
            '    ',
            '  AA  ',
            '  Ab  ',
            '1',
            'A123',
            'A12Bcd',
            '+abA',
            '12Abc',
            'A12abc',
            '%^Abc 5 $% Def'
            '𐐁𐐩',
            '𐐧𐑎',
            '𐐩',
            '𐑎',
            '🐍 Is',
            '🐍 NOT',
            '👯Is',
            'ῼ',
            'Greek ῼitlecases ...'
        ]
        ISTITLE_EXAMPLES = UNICODE_EXAMPLES + unicode_title + special

        for s in ISTITLE_EXAMPLES:
            py_result = pyfunc(s)
            c_result = cfunc(s)
            self.assertEqual(py_result, c_result,
                             error_msg.format(s, py_result, c_result))

    def test_pointless_slice(self, flags=no_pyobj_flags):
        def pyfunc(a):
            return a[:]
        cfunc = njit(pyfunc)
        args = ['a']
        self.assertEqual(pyfunc(*args), cfunc(*args))

    def test_walk_backwards(self, flags=no_pyobj_flags):
        def pyfunc(a):
            return a[::-1]
        cfunc = njit(pyfunc)
        args = ['a']
        self.assertEqual(pyfunc(*args), cfunc(*args))

    def test_stride_slice(self, flags=no_pyobj_flags):
        def pyfunc(a):
            return a[::2]
        cfunc = njit(pyfunc)
        args = ['a']
        self.assertEqual(pyfunc(*args), cfunc(*args))

    def test_basic_lt(self, flags=no_pyobj_flags):
        def pyfunc(a, b):
            return a < b
        cfunc = njit(pyfunc)
        args = ['ab', 'b']
        self.assertEqual(pyfunc(*args), cfunc(*args))

    def test_basic_gt(self, flags=no_pyobj_flags):
        def pyfunc(a, b):
            return a > b
        cfunc = njit(pyfunc)
        args = ['ab', 'b']
        self.assertEqual(pyfunc(*args), cfunc(*args))

    def test_comparison(self):
        def pyfunc(option, x, y):
            if option == '==':
                return x == y
            elif option == '!=':
                return x != y
            elif option == '<':
                return x < y
            elif option == '>':
                return x > y
            elif option == '<=':
                return x <= y
            elif option == '>=':
                return x >= y
            else:
                return None

        cfunc = njit(pyfunc)

        for x, y in permutations(UNICODE_ORDERING_EXAMPLES, r=2):
            for cmpop in ['==', '!=', '<', '>', '<=', '>=', '']:
                args = [cmpop, x, y]
                self.assertEqual(pyfunc(*args), cfunc(*args),
                                 msg='failed on {}'.format(args))

    def test_literal_concat(self):
        def pyfunc(x):
            abc = 'abc'
            if len(x):
                return abc + 'b123' + x + 'IO'
            else:
                return x + abc + '123' + x

        cfunc = njit(pyfunc)
        args = ['x']
        self.assertEqual(pyfunc(*args), cfunc(*args))
        args = ['']
        self.assertEqual(pyfunc(*args), cfunc(*args))

    def test_literal_comparison(self):
        def pyfunc(option):
            x = 'a123'
            y = 'aa12'
            if option == '==':
                return x == y
            elif option == '!=':
                return x != y
            elif option == '<':
                return x < y
            elif option == '>':
                return x > y
            elif option == '<=':
                return x <= y
            elif option == '>=':
                return x >= y
            else:
                return None

        cfunc = njit(pyfunc)
        for cmpop in ['==', '!=', '<', '>', '<=', '>=', '']:
            args = [cmpop]
            self.assertEqual(pyfunc(*args), cfunc(*args),
                             msg='failed on {}'.format(args))

    def test_literal_len(self):
        def pyfunc():
            return len('abc')
        cfunc = njit(pyfunc)
        self.assertEqual(pyfunc(), cfunc())

    def test_literal_getitem(self):
        def pyfunc(which):
            return 'abc'[which]
        cfunc = njit(pyfunc)
        for a in [-1, 0, 1, slice(1, None), slice(None, -1)]:
            args = [a]
            self.assertEqual(pyfunc(*args), cfunc(*args),
                             msg='failed on {}'.format(args))

    def test_literal_in(self):
        def pyfunc(x):
            return x in '9876zabiuh'

        cfunc = njit(pyfunc)
        for a in ['a', '9', '1', '', '8uha', '987']:
            args = [a]
            self.assertEqual(pyfunc(*args), cfunc(*args),
                             msg='failed on {}'.format(args))

    def test_literal_xyzwith(self):
        def pyfunc(x, y):
            return 'abc'.startswith(x), 'cde'.endswith(y)

        cfunc = njit(pyfunc)
        for args in permutations('abcdefg', r=2):
            self.assertEqual(pyfunc(*args), cfunc(*args),
                             msg='failed on {}'.format(args))

    def test_literal_find(self):
        def pyfunc(x):
            return 'abc'.find(x), x.find('a')

        cfunc = njit(pyfunc)
        for a in ['ab']:
            args = [a]
            self.assertEqual(pyfunc(*args), cfunc(*args),
                             msg='failed on {}'.format(args))

    def test_not(self):
        def pyfunc(x):
            return not x

        cfunc = njit(pyfunc)
        for a in UNICODE_EXAMPLES + [""]:
            args = [a]
            self.assertEqual(pyfunc(*args), cfunc(*args),
                             msg='failed on {}'.format(args))

    def test_isupper(self):
        def pyfunc(x):
            return x.isupper()

        cfunc = njit(pyfunc)
        uppers = [x.upper() for x in UNICODE_EXAMPLES]
        extras = ["AA12A", "aa12a", "大AA12A", "大aa12a", "AAAǄA", "A 1 1 大"]

        # Samples taken from CPython testing:
        # https://github.com/python/cpython/blob/1d4b6ba19466aba0eb91c4ba01ba509acf18c723/Lib/test/test_unicode.py#L585-L599    # noqa: E501
        cpython = ['\u2167', '\u2177', '\U00010401', '\U00010427', '\U00010429',
                   '\U0001044E', '\U0001F40D', '\U0001F46F']
        fourxcpy = [x * 4 for x in cpython]

        for a in UNICODE_EXAMPLES + uppers + [""] + extras + cpython + fourxcpy:
            args = [a]
            self.assertEqual(pyfunc(*args), cfunc(*args),
                             msg='failed on {}'.format(args))

    def test_upper(self):
        def pyfunc(x):
            return x.upper()

        cfunc = njit(pyfunc)
        for a in UNICODE_EXAMPLES + [""]:
            args = [a]
            self.assertEqual(pyfunc(*args), cfunc(*args),
                             msg='failed on {}'.format(args))

<<<<<<< HEAD
    def test_casefold(self):
        def pyfunc(x):
            return x.casefold()

        cfunc = njit(pyfunc)
        # https://github.com/python/cpython/blob/1d4b6ba19466aba0eb91c4ba01ba509acf18c723/Lib/test/test_unicode.py#L774-L781    # noqa: E501
        cpython = ['hello', 'hELlo', 'ß', 'ﬁ', '\u03a3',
                   'A\u0345\u03a3', '\u00b5']
        # https://github.com/python/cpython/blob/1d4b6ba19466aba0eb91c4ba01ba509acf18c723/Lib/test/test_unicode.py#L924    # noqa: E501
        cpython_extras = ['\U00010000\U00100000']

        msg = 'Results of "{}".casefold() must be equal'
        for s in UNICODE_EXAMPLES + [''] + cpython + cpython_extras:
=======
    @unittest.skipUnless(_py37_or_later,
                         'isascii method requires Python 3.7 or later')
    def test_isascii(self):
        def pyfunc(x):
            return x.isascii()

        cfunc = njit(pyfunc)
        # Samples taken from CPython testing:
        # https://github.com/python/cpython/blob/865c3b257fe38154a4320c7ee6afb416f665b9c2/Lib/test/string_tests.py#L913-L926     # noqa: E501
        cpython = ['', '\x00', '\x7f', '\x00\x7f', '\x80', '\xe9', ' ']

        msg = 'Results of "{}".isascii() must be equal'
        for s in UNICODE_EXAMPLES + cpython:
>>>>>>> ceab1062
            self.assertEqual(pyfunc(s), cfunc(s), msg=msg.format(s))

    def test_title(self):
        pyfunc = title
        cfunc = njit(pyfunc)
        # Samples taken from CPython testing:
        # https://github.com/python/cpython/blob/201c8f79450628241574fba940e08107178dc3a5/Lib/test/test_unicode.py#L813-L828    # noqa: E501
        cpython = ['\U0001044F', '\U0001044F\U0001044F',
                   '\U0001044F\U0001044F \U0001044F\U0001044F',
                   '\U00010427\U0001044F \U00010427\U0001044F',
                   '\U0001044F\U00010427 \U0001044F\U00010427',
                   'X\U00010427x\U0001044F X\U00010427x\U0001044F',
                   'ﬁNNISH', 'A\u03a3 \u1fa1xy', 'A\u03a3A']

        msg = 'Results of "{}".title() must be equal'
        for s in UNICODE_EXAMPLES + [''] + cpython:
            self.assertEqual(pyfunc(s), cfunc(s), msg=msg.format(s))

    def test_islower(self):
        pyfunc = islower_usecase
        cfunc = njit(pyfunc)
        lowers = [x.lower() for x in UNICODE_EXAMPLES]
        extras = ['AA12A', 'aa12a', '大AA12A', '大aa12a', 'AAAǄA', 'A 1 1 大']

        # Samples taken from CPython testing:
        # https://github.com/python/cpython/blob/201c8f79450628241574fba940e08107178dc3a5/Lib/test/test_unicode.py#L586-L600    # noqa: E501
        cpython = ['\u2167', '\u2177', '\U00010401', '\U00010427',
                   '\U00010429', '\U0001044E', '\U0001F40D', '\U0001F46F']
        cpython += [x * 4 for x in cpython]

        msg = 'Results of "{}".islower() must be equal'
        for s in UNICODE_EXAMPLES + lowers + [''] + extras + cpython:
            self.assertEqual(pyfunc(s), cfunc(s), msg=msg.format(s))

    def test_lower(self):
        pyfunc = lower_usecase
        cfunc = njit(pyfunc)
        extras = ['AA12A', 'aa12a', '大AA12A', '大aa12a', 'AAAǄA', 'A 1 1 大']

        # Samples taken from CPython testing:
        # https://github.com/python/cpython/blob/201c8f79450628241574fba940e08107178dc3a5/Lib/test/test_unicode.py#L748-L758    # noqa: E501
        cpython = ['\U00010401', '\U00010427', '\U0001044E', '\U0001F46F',
                   '\U00010427\U00010427', '\U00010427\U0001044F',
                   'X\U00010427x\U0001044F', '\u0130']

        # special cases for sigma from CPython testing:
        # https://github.com/python/cpython/blob/201c8f79450628241574fba940e08107178dc3a5/Lib/test/test_unicode.py#L759-L768    # noqa: E501
        sigma = ['\u03a3', '\u0345\u03a3', 'A\u0345\u03a3', 'A\u0345\u03a3a',
                 '\u03a3\u0345 ', '\U0008fffe', '\u2177']

        extra_sigma = 'A\u03a3\u03a2'
        sigma.append(extra_sigma)

        msg = 'Results of "{}".lower() must be equal'
        for s in UNICODE_EXAMPLES + [''] + extras + cpython + sigma:
            self.assertEqual(pyfunc(s), cfunc(s), msg=msg.format(s))


@unittest.skipUnless(_py34_or_later,
                     'unicode support requires Python 3.4 or later')
class TestUnicodeInTuple(BaseTest):

    def test_const_unicode_in_tuple(self):
        # Issue 3673
        @njit
        def f():
            return ('aa',) < ('bb',)

        self.assertEqual(f.py_func(), f())

        @njit
        def f():
            return ('cc',) < ('bb',)

        self.assertEqual(f.py_func(), f())

    def test_const_unicode_in_hetero_tuple(self):
        @njit
        def f():
            return ('aa', 1) < ('bb', 1)

        self.assertEqual(f.py_func(), f())

        @njit
        def f():
            return ('aa', 1) < ('aa', 2)

        self.assertEqual(f.py_func(), f())

    def test_ascii_flag_unbox(self):
        @njit
        def f(s):
            return s._is_ascii

        for s in UNICODE_EXAMPLES:
            self.assertEqual(f(s), isascii(s))

    def test_ascii_flag_join(self):
        @njit
        def f():
            s1 = 'abc'
            s2 = '123'
            s3 = '🐍⚡'
            s4 = '大处着眼，小处着手。'
            return (",".join([s1, s2])._is_ascii,
                    "🐍⚡".join([s1, s2])._is_ascii,
                    ",".join([s1, s3])._is_ascii,
                    ",".join([s3, s4])._is_ascii)

        self.assertEqual(f(), (1, 0, 0, 0))

    def test_ascii_flag_getitem(self):
        @njit
        def f():
            s1 = 'abc123'
            s2 = '🐍⚡🐍⚡🐍⚡'
            return (s1[0]._is_ascii, s1[2:]._is_ascii, s2[0]._is_ascii,
                    s2[2:]._is_ascii)

        self.assertEqual(f(), (1, 1, 0, 0))

    def test_ascii_flag_add_mul(self):
        @njit
        def f():
            s1 = 'abc'
            s2 = '123'
            s3 = '🐍⚡'
            s4 = '大处着眼，小处着手。'
            return ((s1 + s2)._is_ascii,
                    (s1 + s3)._is_ascii,
                    (s3 + s4)._is_ascii,
                    (s1 * 2)._is_ascii,
                    (s3 * 2)._is_ascii)

        self.assertEqual(f(), (1, 0, 0, 1, 0))


@unittest.skipUnless(_py34_or_later,
                     'unicode support requires Python 3.4 or later')
class TestUnicodeIteration(BaseTest):

    def test_unicode_iter(self):
        pyfunc = iter_usecase
        cfunc = njit(pyfunc)
        for a in UNICODE_EXAMPLES:
            self.assertPreciseEqual(pyfunc(a), cfunc(a))

    def test_unicode_literal_iter(self):
        pyfunc = literal_iter_usecase
        cfunc = njit(pyfunc)
        self.assertPreciseEqual(pyfunc(), cfunc())

    def test_unicode_enumerate_iter(self):
        pyfunc = enumerated_iter_usecase
        cfunc = njit(pyfunc)
        for a in UNICODE_EXAMPLES:
            self.assertPreciseEqual(pyfunc(a), cfunc(a))

    def test_unicode_stopiteration_iter(self):
        self.disable_leak_check()
        pyfunc = iter_stopiteration_usecase
        cfunc = njit(pyfunc)
        for f in (pyfunc, cfunc):
            for a in UNICODE_EXAMPLES:
                with self.assertRaises(StopIteration):
                    f(a)

    def test_unicode_literal_stopiteration_iter(self):
        pyfunc = literal_iter_stopiteration_usecase
        cfunc = njit(pyfunc)
        for f in (pyfunc, cfunc):
            with self.assertRaises(StopIteration):
                f()


if __name__ == '__main__':
    unittest.main()<|MERGE_RESOLUTION|>--- conflicted
+++ resolved
@@ -1416,7 +1416,6 @@
             self.assertEqual(pyfunc(*args), cfunc(*args),
                              msg='failed on {}'.format(args))
 
-<<<<<<< HEAD
     def test_casefold(self):
         def pyfunc(x):
             return x.casefold()
@@ -1430,7 +1429,8 @@
 
         msg = 'Results of "{}".casefold() must be equal'
         for s in UNICODE_EXAMPLES + [''] + cpython + cpython_extras:
-=======
+            self.assertEqual(pyfunc(s), cfunc(s), msg=msg.format(s))
+
     @unittest.skipUnless(_py37_or_later,
                          'isascii method requires Python 3.7 or later')
     def test_isascii(self):
@@ -1444,7 +1444,6 @@
 
         msg = 'Results of "{}".isascii() must be equal'
         for s in UNICODE_EXAMPLES + cpython:
->>>>>>> ceab1062
             self.assertEqual(pyfunc(s), cfunc(s), msg=msg.format(s))
 
     def test_title(self):
