# -*- coding: utf-8 -*-

# This file tests Python 3.4 style unicode strings
# Tests should be skipped on Python < 3.4

from __future__ import print_function

import sys
from itertools import product
from itertools import permutations

from numba import njit, types
import numba.unittest_support as unittest
from .support import (TestCase, no_pyobj_flags, MemoryLeakMixin)
from numba.errors import TypingError

_py34_or_later = sys.version_info[:2] >= (3, 4)
_py37_or_later = sys.version_info[:2] >= (3, 7)


def isascii(s):
    return all(ord(c) < 128 for c in s)


def literal_usecase():
    return '大处着眼，小处着手。'


def passthrough_usecase(x):
    return x


def eq_usecase(x, y):
    return x == y


def len_usecase(x):
    return len(x)


def bool_usecase(x):
    return bool(x)


def getitem_usecase(x, i):
    return x[i]


def zfill_usecase(x, y):
    return x.zfill(y)


def concat_usecase(x, y):
    return x + y


def repeat_usecase(x, y):
    return x * y


def inplace_concat_usecase(x, y):
    x += y
    return x


def in_usecase(x, y):
    return x in y


def lt_usecase(x, y):
    return x < y


def le_usecase(x, y):
    return x <= y


def gt_usecase(x, y):
    return x > y


def ge_usecase(x, y):
    return x >= y


def find_usecase(x, y):
    return x.find(y)


def find_with_start_only_usecase(x, y, start):
    return x.find(y, start)


def find_with_start_end_usecase(x, y, start, end):
    return x.find(y, start, end)


def rpartition_usecase(s, sep):
    return s.rpartition(sep)


def count_usecase(x, y):
    return x.count(y)


def count_with_start_usecase(x, y, start):
    return x.count(y, start)


def count_with_start_end_usecase(x, y, start, end):
    return x.count(y, start, end)


def rfind_usecase(x, y):
    return x.rfind(y)


def rfind_with_start_only_usecase(x, y, start):
    return x.rfind(y, start)


def rfind_with_start_end_usecase(x, y, start, end):
    return x.rfind(y, start, end)


<<<<<<< HEAD
def replace_usecase(s, x, y):
    return s.replace(x, y)


def replace_with_count_usecase(s, x, y, count):
    return s.replace(x, y, count)
=======
def rindex_usecase(x, y):
    return x.rindex(y)


def rindex_with_start_only_usecase(x, y, start):
    return x.rindex(y, start)


def rindex_with_start_end_usecase(x, y, start, end):
    return x.rindex(y, start, end)


def index_usecase(x, y):
    return x.index(y)


def index_with_start_only_usecase(x, y, start):
    return x.index(y, start)


def index_with_start_end_usecase(x, y, start, end):
    return x.index(y, start, end)
>>>>>>> 6d7cddb9


def startswith_usecase(x, y):
    return x.startswith(y)


def endswith_usecase(x, y):
    return x.endswith(y)


def expandtabs_usecase(s):
    return s.expandtabs()


def expandtabs_with_tabsize_usecase(s, tabsize):
    return s.expandtabs(tabsize)


def expandtabs_with_tabsize_kwarg_usecase(s, tabsize):
    return s.expandtabs(tabsize=tabsize)


def split_usecase(x, y):
    return x.split(y)


def split_with_maxsplit_usecase(x, y, maxsplit):
    return x.split(y, maxsplit)


def split_with_maxsplit_kwarg_usecase(x, y, maxsplit):
    return x.split(y, maxsplit=maxsplit)


def split_whitespace_usecase(x):
    return x.split()


def lstrip_usecase(x):
    return x.lstrip()


def lstrip_usecase_chars(x, chars):
    return x.lstrip(chars)


def rstrip_usecase(x):
    return x.rstrip()


def rstrip_usecase_chars(x, chars):
    return x.rstrip(chars)


def strip_usecase(x):
    return x.strip()


def strip_usecase_chars(x, chars):
    return x.strip(chars)


def join_usecase(x, y):
    return x.join(y)


def join_empty_usecase(x):
    # hack to make empty typed list
    l = ['']
    l.pop()
    return x.join(l)


def center_usecase(x, y):
    return x.center(y)


def center_usecase_fillchar(x, y, fillchar):
    return x.center(y, fillchar)


def ljust_usecase(x, y):
    return x.ljust(y)


def ljust_usecase_fillchar(x, y, fillchar):
    return x.ljust(y, fillchar)


def rjust_usecase(x, y):
    return x.rjust(y)


def rjust_usecase_fillchar(x, y, fillchar):
    return x.rjust(y, fillchar)


def istitle_usecase(x):
    return x.istitle()


def iter_usecase(x):
    l = []
    for i in x:
        l.append(i)
    return l


def title(x):
    return x.title()


def literal_iter_usecase():
    l = []
    for i in '大处着眼，小处着手。':
        l.append(i)
    return l


def enumerated_iter_usecase(x):
    buf = ""
    scan = 0
    for i, s in enumerate(x):
        buf += s
        scan += 1
    return buf, scan


def iter_stopiteration_usecase(x):
    n = len(x)
    i = iter(x)
    for _ in range(n + 1):
        next(i)


def literal_iter_stopiteration_usecase():
    s = '大处着眼，小处着手。'
    i = iter(s)
    n = len(s)
    for _ in range(n + 1):
        next(i)


def islower_usecase(x):
    return x.islower()


def lower_usecase(x):
    return x.lower()


class BaseTest(MemoryLeakMixin, TestCase):
    def setUp(self):
        super(BaseTest, self).setUp()


UNICODE_EXAMPLES = [
    '',
    'ascii',
    '12345',
    '1234567890',
    '¡Y tú quién te crees?',
    '🐍⚡',
    '大处着眼，小处着手。',
]

UNICODE_ORDERING_EXAMPLES = [
    '',
    'a'
    'aa',
    'aaa',
    'b',
    'aab',
    'ab',
    'asc',
    'ascih',
    'ascii',
    'ascij',
    '大处着眼，小处着手',
    '大处着眼，小处着手。',
    '大处着眼，小处着手。🐍⚡',
]

UNICODE_COUNT_EXAMPLES = [
    ('', ''),
    ('', 'ascii'),
    ('ascii', ''),
    ('asc ii', ' '),
    ('ascii', 'ci'),
    ('ascii', 'ascii'),
    ('ascii', 'Ă'),
    ('ascii', '大处'),
    ('ascii', 'étú?'),
    ('', '大处 着眼，小处着手。大大大处'),
    ('大处 着眼，小处着手。大大大处', ''),
    ('大处 着眼，小处着手。大大大处', ' '),
    ('大处 着眼，小处着手。大大大处', 'ci'),
    ('大处 着眼，小处着手。大大大处', '大处大处'),
    ('大处 着眼，小处着手。大大大处', '大处 着眼，小处着手。大大大处'),
    ('大处 着眼，小处着手。大大大处', 'Ă'),
    ('大处 着眼，小处着手。大大大处', '大处'),
    ('大处 着眼，小处着手。大大大处', 'étú?'),
    ('', 'tú quién te crees?'),
    ('tú quién te crees?', ''),
    ('tú quién te crees?', ' '),
    ('tú quién te crees?', 'ci'),
    ('tú quién te crees?', 'tú quién te crees?'),
    ('tú quién te crees?', 'Ă'),
    ('tú quién te crees?', '大处'),
    ('tú quién te crees?', 'étú?'),
    ('abababab', 'a'),
    ('abababab', 'ab'),
    ('abababab', 'aba'),
    ('aaaaaaaaaa', 'aaa'),
    ('aaaaaaaaaa', 'aĂ'),
    ('aabbaaaabbaa', 'aa')
]


@unittest.skipUnless(_py34_or_later,
                     'unicode support requires Python 3.4 or later')
class TestUnicode(BaseTest):

    def test_literal(self, flags=no_pyobj_flags):
        pyfunc = literal_usecase
        self.run_nullary_func(pyfunc, flags=flags)

    def test_passthrough(self, flags=no_pyobj_flags):
        pyfunc = passthrough_usecase
        cfunc = njit(pyfunc)
        for s in UNICODE_EXAMPLES:
            self.assertEqual(pyfunc(s), cfunc(s))

    def test_eq(self, flags=no_pyobj_flags):
        pyfunc = eq_usecase
        cfunc = njit(pyfunc)
        for a in UNICODE_EXAMPLES:
            for b in reversed(UNICODE_EXAMPLES):
                self.assertEqual(pyfunc(a, b),
                                 cfunc(a, b), '%s, %s' % (a, b))
                # comparing against something that's not unicode
                self.assertEqual(pyfunc(a, 1),
                                 cfunc(a, 1), '%s, %s' % (a, 1))
                self.assertEqual(pyfunc(1, b),
                                 cfunc(1, b), '%s, %s' % (1, b))

    def _check_ordering_op(self, usecase):
        pyfunc = usecase
        cfunc = njit(pyfunc)

        # Check comparison to self
        for a in UNICODE_ORDERING_EXAMPLES:
            self.assertEqual(
                pyfunc(a, a),
                cfunc(a, a),
                '%s: "%s", "%s"' % (usecase.__name__, a, a),
            )

        # Check comparison to adjacent
        for a, b in permutations(UNICODE_ORDERING_EXAMPLES, r=2):
            self.assertEqual(
                pyfunc(a, b),
                cfunc(a, b),
                '%s: "%s", "%s"' % (usecase.__name__, a, b),
            )
            # and reversed
            self.assertEqual(
                pyfunc(b, a),
                cfunc(b, a),
                '%s: "%s", "%s"' % (usecase.__name__, b, a),
            )

    def test_lt(self, flags=no_pyobj_flags):
        self._check_ordering_op(lt_usecase)

    def test_le(self, flags=no_pyobj_flags):
        self._check_ordering_op(le_usecase)

    def test_gt(self, flags=no_pyobj_flags):
        self._check_ordering_op(gt_usecase)

    def test_ge(self, flags=no_pyobj_flags):
        self._check_ordering_op(ge_usecase)

    def test_len(self, flags=no_pyobj_flags):
        pyfunc = len_usecase
        cfunc = njit(pyfunc)
        for s in UNICODE_EXAMPLES:
            self.assertEqual(pyfunc(s), cfunc(s))

    def test_bool(self, flags=no_pyobj_flags):
        pyfunc = bool_usecase
        cfunc = njit(pyfunc)
        for s in UNICODE_EXAMPLES:
            self.assertEqual(pyfunc(s), cfunc(s))

    def test_startswith(self, flags=no_pyobj_flags):
        pyfunc = startswith_usecase
        cfunc = njit(pyfunc)
        for a in UNICODE_EXAMPLES:
            for b in ['', 'x', a[:-2], a[3:], a, a + a]:
                self.assertEqual(pyfunc(a, b),
                                 cfunc(a, b),
                                 '%s, %s' % (a, b))

    def test_endswith(self, flags=no_pyobj_flags):
        pyfunc = endswith_usecase
        cfunc = njit(pyfunc)
        for a in UNICODE_EXAMPLES:
            for b in ['', 'x', a[:-2], a[3:], a, a + a]:
                self.assertEqual(pyfunc(a, b),
                                 cfunc(a, b),
                                 '%s, %s' % (a, b))

    def test_expandtabs(self):
        pyfunc = expandtabs_usecase
        cfunc = njit(pyfunc)

        cases = ['', '\t', 't\tt\t', 'a\t', '\t⚡', 'a\tbc\nab\tc',
                 '🐍\t⚡', '🐍⚡\n\t\t🐍\t', 'ab\rab\t\t\tab\r\n\ta']

        msg = 'Results of "{}".expandtabs() must be equal'
        for s in cases:
            self.assertEqual(pyfunc(s), cfunc(s), msg=msg.format(s))

    def test_expandtabs_with_tabsize(self):
        pyfuncs = [expandtabs_with_tabsize_usecase,
                   expandtabs_with_tabsize_kwarg_usecase]
        messages = ['Results of "{}".expandtabs({}) must be equal',
                    'Results of "{}".expandtabs(tabsize={}) must be equal']

        cases = ['', '\t', 't\tt\t', 'a\t', '\t⚡', 'a\tbc\nab\tc',
                 '🐍\t⚡', '🐍⚡\n\t\t🐍\t', 'ab\rab\t\t\tab\r\n\ta']

        for s in cases:
            for tabsize in range(-1, 10):
                for pyfunc, msg in zip(pyfuncs, messages):
                    cfunc = njit(pyfunc)
                    self.assertEqual(pyfunc(s, tabsize), cfunc(s, tabsize),
                                     msg=msg.format(s, tabsize))

    def test_expandtabs_exception_noninteger_tabsize(self):
        pyfunc = expandtabs_with_tabsize_usecase
        cfunc = njit(pyfunc)

        accepted_types = (types.Integer, int)
        with self.assertRaises(TypingError) as raises:
            cfunc('\t', 2.4)
        msg = '"tabsize" must be {}, not float'.format(accepted_types)
        self.assertIn(msg, str(raises.exception))

    def test_in(self, flags=no_pyobj_flags):
        pyfunc = in_usecase
        cfunc = njit(pyfunc)
        for a in UNICODE_EXAMPLES:
            extras = ['', 'xx', a[::-1], a[:-2], a[3:], a, a + a]
            for substr in extras:
                self.assertEqual(pyfunc(substr, a),
                                 cfunc(substr, a),
                                 "'%s' in '%s'?" % (substr, a))

    def test_find(self, flags=no_pyobj_flags):
        pyfunc = find_usecase
        cfunc = njit(pyfunc)

        default_subs = [
            (s, ['', 'xx', s[:-2], s[3:], s]) for s in UNICODE_EXAMPLES
        ]
        # Samples taken from CPython testing:
        # https://github.com/python/cpython/blob/201c8f79450628241574fba940e08107178dc3a5/Lib/test/test_unicode.py#L202-L231    # noqa: E501
        cpython_subs = [
            ('a' * 100 + '\u0102', ['\u0102', '\u0201', '\u0120', '\u0220']),
            ('a' * 100 + '\U00100304', ['\U00100304', '\U00100204',
                                        '\U00102004']),
            ('\u0102' * 100 + 'a', ['a']),
            ('\U00100304' * 100 + 'a', ['a']),
            ('\U00100304' * 100 + '\u0102', ['\u0102']),
            ('a' * 100, ['\u0102', '\U00100304', 'a\u0102', 'a\U00100304']),
            ('\u0102' * 100, ['\U00100304', '\u0102\U00100304']),
            ('\u0102' * 100 + 'a_', ['a_']),
            ('\U00100304' * 100 + 'a_', ['a_']),
            ('\U00100304' * 100 + '\u0102_', ['\u0102_']),
        ]
        for s, subs in default_subs + cpython_subs:
            for sub_str in subs:
                msg = 'Results "{}".find("{}") must be equal'
                self.assertEqual(pyfunc(s, sub_str), cfunc(s, sub_str),
                                 msg=msg.format(s, sub_str))

    def test_find_with_start_only(self):
        pyfunc = find_with_start_only_usecase
        cfunc = njit(pyfunc)

        for s in UNICODE_EXAMPLES:
            for sub_str in ['', 'xx', s[:-2], s[3:], s]:
                for start in list(range(-20, 20)) + [None]:
                    msg = 'Results "{}".find("{}", {}) must be equal'
                    self.assertEqual(pyfunc(s, sub_str, start),
                                     cfunc(s, sub_str, start),
                                     msg=msg.format(s, sub_str, start))

    def test_find_with_start_end(self):
        pyfunc = find_with_start_end_usecase
        cfunc = njit(pyfunc)

        starts = ends = list(range(-20, 20)) + [None]
        for s in UNICODE_EXAMPLES:
            for sub_str in ['', 'xx', s[:-2], s[3:], s]:
                for start, end in product(starts, ends):
                    msg = 'Results of "{}".find("{}", {}, {}) must be equal'
                    self.assertEqual(pyfunc(s, sub_str, start, end),
                                     cfunc(s, sub_str, start, end),
                                     msg=msg.format(s, sub_str, start, end))

    def test_find_exception_noninteger_start_end(self):
        pyfunc = find_with_start_end_usecase
        cfunc = njit(pyfunc)

        accepted = (types.Integer, types.NoneType)
        for start, end, name in [(0.1, 5, 'start'), (0, 0.5, 'end')]:
            with self.assertRaises(TypingError) as raises:
                cfunc('ascii', 'sci', start, end)
            msg = '"{}" must be {}, not float'.format(name, accepted)
            self.assertIn(msg, str(raises.exception))

    def test_rpartition_exception_invalid_sep(self):
        self.disable_leak_check()

        pyfunc = rpartition_usecase
        cfunc = njit(pyfunc)

        # Handle empty separator exception
        for func in [pyfunc, cfunc]:
            with self.assertRaises(ValueError) as raises:
                func('a', '')
            self.assertIn('empty separator', str(raises.exception))

        accepted_types = (types.UnicodeType, types.UnicodeCharSeq)
        with self.assertRaises(TypingError) as raises:
            cfunc('a', None)
        msg = '"sep" must be {}, not none'.format(accepted_types)
        self.assertIn(msg, str(raises.exception))

    def test_rpartition(self):
        pyfunc = rpartition_usecase
        cfunc = njit(pyfunc)

        CASES = [
            ('', '⚡'),
            ('abcabc', '⚡'),
            ('🐍⚡', '⚡'),
            ('🐍⚡🐍', '⚡'),
            ('abababa', 'a'),
            ('abababa', 'b'),
            ('abababa', 'c'),
            ('abababa', 'ab'),
            ('abababa', 'aba'),
        ]
        msg = 'Results of "{}".rpartition("{}") must be equal'
        for s, sep in CASES:
            self.assertEqual(pyfunc(s, sep), cfunc(s, sep),
                             msg=msg.format(s, sep))

    def test_count(self):
        pyfunc = count_usecase
        cfunc = njit(pyfunc)
        error_msg = "'{0}'.py_count('{1}') = {2}\n'{0}'.c_count('{1}') = {3}"

        for s, sub in UNICODE_COUNT_EXAMPLES:
            py_result = pyfunc(s, sub)
            c_result = cfunc(s, sub)
            self.assertEqual(py_result, c_result,
                             error_msg.format(s, sub, py_result, c_result))

    def test_count_with_start(self):
        pyfunc = count_with_start_usecase
        cfunc = njit(pyfunc)
        error_msg = "%s\n%s" % ("'{0}'.py_count('{1}', {2}) = {3}",
                                "'{0}'.c_count('{1}', {2}) = {4}")

        for s, sub in UNICODE_COUNT_EXAMPLES:
            for i in range(-18, 18):
                py_result = pyfunc(s, sub, i)
                c_result = cfunc(s, sub, i)
                self.assertEqual(py_result, c_result,
                                 error_msg.format(s, sub, i, py_result,
                                                  c_result))

            py_result = pyfunc(s, sub, None)
            c_result = cfunc(s, sub, None)
            self.assertEqual(py_result, c_result,
                             error_msg.format(s, sub, None, py_result,
                                              c_result))

    def test_count_with_start_end(self):
        pyfunc = count_with_start_end_usecase
        cfunc = njit(pyfunc)
        error_msg = "%s\n%s" % ("'{0}'.py_count('{1}', {2}, {3}) = {4}",
                                "'{0}'.c_count('{1}', {2}, {3}) = {5}")

        for s, sub in UNICODE_COUNT_EXAMPLES:
            for i , j in product(range(-18, 18), (-18, 18)):
                py_result = pyfunc(s, sub, i, j)
                c_result = cfunc(s, sub, i, j)
                self.assertEqual(py_result, c_result,
                                 error_msg.format(s, sub, i, j, py_result,
                                                  c_result))

            for j in range(-18, 18):
                py_result = pyfunc(s, sub, None, j)
                c_result = cfunc(s, sub, None, j)
                self.assertEqual(py_result, c_result,
                                 error_msg.format(s, sub, None, j, py_result,
                                                  c_result))

            py_result = pyfunc(s, sub, None, None)
            c_result = cfunc(s, sub, None, None)
            self.assertEqual(py_result, c_result,
                             error_msg.format(s, sub, None, None, py_result,
                                              c_result))

    def test_count_arg_type_check(self):
        cfunc = njit(count_with_start_end_usecase)

        with self.assertRaises(TypingError) as raises:
            cfunc('ascii', 'c', 1, 0.5)
        self.assertIn('The slice indices must be an Integer or None',
                      str(raises.exception))

        with self.assertRaises(TypingError) as raises:
            cfunc('ascii', 'c', 1.2, 7)
        self.assertIn('The slice indices must be an Integer or None',
                      str(raises.exception))

        with self.assertRaises(TypingError) as raises:
            cfunc('ascii', 12, 1, 7)
        self.assertIn('The substring must be a UnicodeType, not',
                      str(raises.exception))

    def test_count_optional_arg_type_check(self):
        pyfunc = count_with_start_end_usecase

        def try_compile_bad_optional(*args):
            bad_sig = types.int64(types.unicode_type,
                                  types.unicode_type,
                                  types.Optional(types.float64),
                                  types.Optional(types.float64))
            njit([bad_sig])(pyfunc)

        with self.assertRaises(TypingError) as raises:
            try_compile_bad_optional('tú quis?', 'tú', 1.1, 1.1)
        self.assertIn('The slice indices must be an Integer or None',
                      str(raises.exception))

        error_msg = "%s\n%s" % ("'{0}'.py_count('{1}', {2}, {3}) = {4}",
                                "'{0}'.c_count_op('{1}', {2}, {3}) = {5}")
        sig_optional = types.int64(types.unicode_type,
                                   types.unicode_type,
                                   types.Optional(types.int64),
                                   types.Optional(types.int64))
        cfunc_optional = njit([sig_optional])(pyfunc)

        py_result = pyfunc('tú quis?', 'tú', 0, 8)
        c_result = cfunc_optional('tú quis?', 'tú', 0, 8)
        self.assertEqual(py_result, c_result,
                         error_msg.format('tú quis?', 'tú', 0, 8, py_result,
                                          c_result))

    def test_rfind(self):
        pyfunc = rfind_usecase
        cfunc = njit(pyfunc)

        default_subs = [
            (s, ['', 'xx', s[:-2], s[3:], s]) for s in UNICODE_EXAMPLES
        ]
        # Samples taken from CPython testing:
        # https://github.com/python/cpython/blob/201c8f79450628241574fba940e08107178dc3a5/Lib/test/test_unicode.py#L233-L259    # noqa: E501
        cpython_subs = [
            ('\u0102' + 'a' * 100, ['\u0102', '\u0201', '\u0120', '\u0220']),
            ('\U00100304' + 'a' * 100, ['\U00100304', '\U00100204',
                                        '\U00102004']),
            ('abcdefghiabc', ['abc', '']),
            ('a' + '\u0102' * 100, ['a']),
            ('a' + '\U00100304' * 100, ['a']),
            ('\u0102' + '\U00100304' * 100, ['\u0102']),
            ('a' * 100, ['\u0102', '\U00100304', '\u0102a', '\U00100304a']),
            ('\u0102' * 100, ['\U00100304', '\U00100304\u0102']),
            ('_a' + '\u0102' * 100, ['_a']),
            ('_a' + '\U00100304' * 100, ['_a']),
            ('_\u0102' + '\U00100304' * 100, ['_\u0102']),
        ]
        for s, subs in default_subs + cpython_subs:
            for sub_str in subs:
                msg = 'Results "{}".rfind("{}") must be equal'
                self.assertEqual(pyfunc(s, sub_str), cfunc(s, sub_str),
                                 msg=msg.format(s, sub_str))

    def test_rfind_with_start_only(self):
        pyfunc = rfind_with_start_only_usecase
        cfunc = njit(pyfunc)

        for s in UNICODE_EXAMPLES:
            for sub_str in ['', 'xx', s[:-2], s[3:], s]:
                for start in list(range(-20, 20)) + [None]:
                    msg = 'Results "{}".rfind("{}", {}) must be equal'
                    self.assertEqual(pyfunc(s, sub_str, start),
                                     cfunc(s, sub_str, start),
                                     msg=msg.format(s, sub_str, start))

    def test_rfind_with_start_end(self):
        pyfunc = rfind_with_start_end_usecase
        cfunc = njit(pyfunc)

        starts = list(range(-20, 20)) + [None]
        ends = list(range(-20, 20)) + [None]
        for s in UNICODE_EXAMPLES:
            for sub_str in ['', 'xx', s[:-2], s[3:], s]:
                for start, end in product(starts, ends):
                    msg = 'Results of "{}".rfind("{}", {}, {}) must be equal'
                    self.assertEqual(pyfunc(s, sub_str, start, end),
                                     cfunc(s, sub_str, start, end),
                                     msg=msg.format(s, sub_str, start, end))

    def test_rfind_wrong_substr(self):
        cfunc = njit(rfind_usecase)

        for s in UNICODE_EXAMPLES:
            for sub_str in [None, 1, False]:
                with self.assertRaises(TypingError) as raises:
                    cfunc(s, sub_str)
                msg = 'must be {}'.format(types.UnicodeType)
                self.assertIn(msg, str(raises.exception))

    def test_rfind_wrong_start_end(self):
        cfunc = njit(rfind_with_start_end_usecase)

        accepted_types = (types.Integer, types.NoneType)
        for s in UNICODE_EXAMPLES:
            for sub_str in ['', 'xx', s[:-2], s[3:], s]:
                # test wrong start
                for start, end in product([0.1, False], [-1, 1]):
                    with self.assertRaises(TypingError) as raises:
                        cfunc(s, sub_str, start, end)
                    msg = '"start" must be {}'.format(accepted_types)
                    self.assertIn(msg, str(raises.exception))

                # test wrong end
                for start, end in product([-1, 1], [-0.1, True]):
                    with self.assertRaises(TypingError) as raises:
                        cfunc(s, sub_str, start, end)
                    msg = '"end" must be {}'.format(accepted_types)
                    self.assertIn(msg, str(raises.exception))

    def test_rfind_wrong_start_end_optional(self):
        s = UNICODE_EXAMPLES[0]
        sub_str = s[1:-1]
        accepted_types = (types.Integer, types.NoneType)
        msg = 'must be {}'.format(accepted_types)

        def try_compile_wrong_start_optional(*args):
            wrong_sig_optional = types.int64(types.unicode_type,
                                             types.unicode_type,
                                             types.Optional(types.float64),
                                             types.Optional(types.intp))
            njit([wrong_sig_optional])(rfind_with_start_end_usecase)

        with self.assertRaises(TypingError) as raises:
            try_compile_wrong_start_optional(s, sub_str, 0.1, 1)
        self.assertIn(msg, str(raises.exception))

        def try_compile_wrong_end_optional(*args):
            wrong_sig_optional = types.int64(types.unicode_type,
                                             types.unicode_type,
                                             types.Optional(types.intp),
                                             types.Optional(types.float64))
            njit([wrong_sig_optional])(rfind_with_start_end_usecase)

        with self.assertRaises(TypingError) as raises:
            try_compile_wrong_end_optional(s, sub_str, 1, 0.1)
        self.assertIn(msg, str(raises.exception))

    def test_rindex(self):
        pyfunc = rindex_usecase
        cfunc = njit(pyfunc)

        default_subs = [
            (s, ['', s[:-2], s[3:], s]) for s in UNICODE_EXAMPLES
        ]
        # Samples taken from CPython testing:
        # https://github.com/python/cpython/blob/1d4b6ba19466aba0eb91c4ba01ba509acf18c723/Lib/test/test_unicode.py#L284-L308    # noqa: E501
        cpython_subs = [
            ('abcdefghiabc', ['', 'def', 'abc']),
            ('a' + '\u0102' * 100, ['a']),
            ('a' + '\U00100304' * 100, ['a']),
            ('\u0102' + '\U00100304' * 100, ['\u0102']),
            ('_a' + '\u0102' * 100, ['_a']),
            ('_a' + '\U00100304' * 100, ['_a']),
            ('_\u0102' + '\U00100304' * 100, ['_\u0102'])
        ]
        for s, subs in default_subs + cpython_subs:
            for sub_str in subs:
                msg = 'Results "{}".rindex("{}") must be equal'
                self.assertEqual(pyfunc(s, sub_str), cfunc(s, sub_str),
                                 msg=msg.format(s, sub_str))

    def test_index(self):
        pyfunc = index_usecase
        cfunc = njit(pyfunc)

        default_subs = [
            (s, ['', s[:-2], s[3:], s]) for s in UNICODE_EXAMPLES
        ]
        # Samples taken from CPython testing:
        # https://github.com/python/cpython/blob/1d4b6ba19466aba0eb91c4ba01ba509acf18c723/Lib/test/test_unicode.py#L260-L282    # noqa: E501
        cpython_subs = [
            ('abcdefghiabc', ['', 'def', 'abc']),
            ('\u0102' * 100 + 'a', ['a']),
            ('\U00100304' * 100 + 'a', ['a']),
            ('\U00100304' * 100 + '\u0102', ['\u0102']),
            ('\u0102' * 100 + 'a_', ['a_']),
            ('\U00100304' * 100 + 'a_', ['a_']),
            ('\U00100304' * 100 + '\u0102_', ['\u0102_'])
        ]
        for s, subs in default_subs + cpython_subs:
            for sub_str in subs:
                msg = 'Results "{}".index("{}") must be equal'
                self.assertEqual(pyfunc(s, sub_str), cfunc(s, sub_str),
                                 msg=msg.format(s, sub_str))

    def test_index_rindex_with_start_only(self):
        pyfuncs = [index_with_start_only_usecase,
                   rindex_with_start_only_usecase]
        messages = ['Results "{}".index("{}", {}) must be equal',
                    'Results "{}".rindex("{}", {}) must be equal']
        unicode_examples = [
            'ascii',
            '12345',
            '1234567890',
            '¡Y tú quién te crees?',
            '大处着眼，小处着手。',
        ]
        for pyfunc, msg in zip(pyfuncs, messages):
            cfunc = njit(pyfunc)
            for s in unicode_examples:
                l = len(s)
                cases = [
                    ('', list(range(-10, l + 1))),
                    (s[:-2], [0] + list(range(-10, 1 - l))),
                    (s[3:], list(range(4)) + list(range(-10, 4 - l))),
                    (s, [0] + list(range(-10, 1 - l))),
                ]
                for sub_str, starts in cases:
                    for start in starts + [None]:
                        self.assertEqual(pyfunc(s, sub_str, start),
                                         cfunc(s, sub_str, start),
                                         msg=msg.format(s, sub_str, start))

    def test_index_rindex_with_start_end(self):
        pyfuncs = [index_with_start_end_usecase, rindex_with_start_end_usecase]
        messages = ['Results of "{}".index("{}", {}, {}) must be equal',
                    'Results of "{}".rindex("{}", {}, {}) must be equal']
        unicode_examples = [
            'ascii',
            '12345',
            '1234567890',
            '¡Y tú quién te crees?',
            '大处着眼，小处着手。',
        ]
        for pyfunc, msg in zip(pyfuncs, messages):
            cfunc = njit(pyfunc)
            for s in unicode_examples:
                l = len(s)
                cases = [
                    ('', list(range(-10, l + 1)), list(range(l, 10))),
                    (s[:-2], [0] + list(range(-10, 1 - l)),
                     [-2, -1] + list(range(l - 2, 10))),
                    (s[3:], list(range(4)) + list(range(-10, -1)),
                     list(range(l, 10))),
                    (s, [0] + list(range(-10, 1 - l)), list(range(l, 10))),
                ]
                for sub_str, starts, ends in cases:
                    for start, end in product(starts + [None], ends):
                        self.assertEqual(pyfunc(s, sub_str, start, end),
                                         cfunc(s, sub_str, start, end),
                                         msg=msg.format(s, sub_str, start, end))

    def test_index_rindex_exception_substring_not_found(self):
        self.disable_leak_check()

        unicode_examples = [
            'ascii',
            '12345',
            '1234567890',
            '¡Y tú quién te crees?',
            '大处着眼，小处着手。',
        ]
        pyfuncs = [index_with_start_end_usecase, rindex_with_start_end_usecase]
        for pyfunc in pyfuncs:
            cfunc = njit(pyfunc)
            for s in unicode_examples:
                l = len(s)
                cases = [
                    ('', list(range(l + 1, 10)), [l]),
                    (s[:-2], [0], list(range(l - 2))),
                    (s[3:], list(range(4, 10)), [l]),
                    (s, [None], list(range(l))),
                ]
                for sub_str, starts, ends in cases:
                    for start, end in product(starts, ends):
                        for func in [pyfunc, cfunc]:
                            with self.assertRaises(ValueError) as raises:
                                func(s, sub_str, start, end)
                            msg = 'substring not found'
                            self.assertIn(msg, str(raises.exception))

    def test_index_rindex_exception_noninteger_start_end(self):
        accepted = (types.Integer, types.NoneType)
        pyfuncs = [index_with_start_end_usecase, rindex_with_start_end_usecase]
        for pyfunc in pyfuncs:
            cfunc = njit(pyfunc)
            for start, end, name in [(0.1, 5, 'start'), (0, 0.5, 'end')]:
                with self.assertRaises(TypingError) as raises:
                    cfunc('ascii', 'sci', start, end)
                msg = '"{}" must be {}, not float'.format(name, accepted)
                self.assertIn(msg, str(raises.exception))

    def test_getitem(self):
        pyfunc = getitem_usecase
        cfunc = njit(pyfunc)

        for s in UNICODE_EXAMPLES:
            for i in range(-len(s)):
                self.assertEqual(pyfunc(s, i),
                                 cfunc(s, i),
                                 "'%s'[%d]?" % (s, i))

    def test_getitem_error(self):
        self.disable_leak_check()

        pyfunc = getitem_usecase
        cfunc = njit(pyfunc)

        for s in UNICODE_EXAMPLES:
            with self.assertRaises(IndexError) as raises:
                pyfunc(s, len(s))
            self.assertIn('string index out of range', str(raises.exception))

            with self.assertRaises(IndexError) as raises:
                cfunc(s, len(s))
            self.assertIn('string index out of range', str(raises.exception))

    def test_slice2(self):
        pyfunc = getitem_usecase
        cfunc = njit(pyfunc)

        for s in UNICODE_EXAMPLES:
            for i in list(range(-len(s), len(s))):
                for j in list(range(-len(s), len(s))):
                    sl = slice(i, j)
                    self.assertEqual(pyfunc(s, sl),
                                     cfunc(s, sl),
                                     "'%s'[%d:%d]?" % (s, i, j))

    def test_slice2_error(self):
        pyfunc = getitem_usecase
        cfunc = njit(pyfunc)

        for s in UNICODE_EXAMPLES:
            for i in [-2, -1, len(s), len(s) + 1]:
                for j in [-2, -1, len(s), len(s) + 1]:
                    sl = slice(i, j)
                    self.assertEqual(pyfunc(s, sl),
                                     cfunc(s, sl),
                                     "'%s'[%d:%d]?" % (s, i, j))

    def test_slice3(self):
        pyfunc = getitem_usecase
        cfunc = njit(pyfunc)

        for s in UNICODE_EXAMPLES:
            for i in range(-len(s), len(s)):
                for j in range(-len(s), len(s)):
                    for k in [-2, -1, 1, 2]:
                        sl = slice(i, j, k)
                        self.assertEqual(pyfunc(s, sl),
                                         cfunc(s, sl),
                                         "'%s'[%d:%d:%d]?" % (s, i, j, k))

    def test_slice3_error(self):
        pyfunc = getitem_usecase
        cfunc = njit(pyfunc)

        for s in UNICODE_EXAMPLES:
            for i in [-2, -1, len(s), len(s) + 1]:
                for j in [-2, -1, len(s), len(s) + 1]:
                    for k in [-2, -1, 1, 2]:
                        sl = slice(i, j, k)
                        self.assertEqual(pyfunc(s, sl),
                                         cfunc(s, sl),
                                         "'%s'[%d:%d:%d]?" % (s, i, j, k))

    def test_zfill(self):
        pyfunc = zfill_usecase
        cfunc = njit(pyfunc)

        ZFILL_INPUTS = [
            'ascii',
            '+ascii',
            '-ascii',
            '-asc ii-',
            '12345',
            '-12345',
            '+12345',
            '',
            '¡Y tú crs?',
            '🐍⚡',
            '+🐍⚡',
            '-🐍⚡',
            '大眼，小手。',
            '+大眼，小手。',
            '-大眼，小手。',
        ]

        with self.assertRaises(TypingError) as raises:
            cfunc(ZFILL_INPUTS[0], 1.1)
        self.assertIn('<width> must be an Integer', str(raises.exception))

        for s in ZFILL_INPUTS:
            for width in range(-3, 20):
                self.assertEqual(pyfunc(s, width),
                                 cfunc(s, width))

    def test_concat(self, flags=no_pyobj_flags):
        pyfunc = concat_usecase
        cfunc = njit(pyfunc)
        for a in UNICODE_EXAMPLES:
            for b in UNICODE_EXAMPLES[::-1]:
                self.assertEqual(pyfunc(a, b),
                                 cfunc(a, b),
                                 "'%s' + '%s'?" % (a, b))

    def test_repeat(self, flags=no_pyobj_flags):
        pyfunc = repeat_usecase
        cfunc = njit(pyfunc)
        for a in UNICODE_EXAMPLES:
            for b in (-1, 0, 1, 2, 3, 4, 5, 7, 8, 15, 70):
                self.assertEqual(pyfunc(a, b),
                                 cfunc(a, b))
                self.assertEqual(pyfunc(b, a),
                                 cfunc(b, a))

    def test_repeat_exception_float(self):
        self.disable_leak_check()
        cfunc = njit(repeat_usecase)
        with self.assertRaises(TypingError) as raises:
            cfunc('hi', 2.5)
        self.assertIn('Invalid use of Function(<built-in function mul>)',
                      str(raises.exception))

    def test_split_exception_empty_sep(self):
        self.disable_leak_check()

        pyfunc = split_usecase
        cfunc = njit(pyfunc)

        # Handle empty separator exception
        for func in [pyfunc, cfunc]:
            with self.assertRaises(ValueError) as raises:
                func('a', '')
            self.assertIn('empty separator', str(raises.exception))

    def test_split_exception_noninteger_maxsplit(self):
        pyfunc = split_with_maxsplit_usecase
        cfunc = njit(pyfunc)

        # Handle non-integer maxsplit exception
        for sep in [' ', None]:
            with self.assertRaises(TypingError) as raises:
                cfunc('a', sep, 2.4)
            self.assertIn('float64', str(raises.exception),
                          'non-integer maxsplit with sep = %s' % sep)

    def test_split(self):
        pyfunc = split_usecase
        cfunc = njit(pyfunc)

        CASES = [
            (' a ', None),
            ('', '⚡'),
            ('abcabc', '⚡'),
            ('🐍⚡', '⚡'),
            ('🐍⚡🐍', '⚡'),
            ('abababa', 'a'),
            ('abababa', 'b'),
            ('abababa', 'c'),
            ('abababa', 'ab'),
            ('abababa', 'aba'),
        ]

        for test_str, splitter in CASES:
            self.assertEqual(pyfunc(test_str, splitter),
                             cfunc(test_str, splitter),
                             "'%s'.split('%s')?" % (test_str, splitter))

    def test_split_with_maxsplit(self):
        CASES = [
            (' a ', None, 1),
            ('', '⚡', 1),
            ('abcabc', '⚡', 1),
            ('🐍⚡', '⚡', 1),
            ('🐍⚡🐍', '⚡', 1),
            ('abababa', 'a', 2),
            ('abababa', 'b', 1),
            ('abababa', 'c', 2),
            ('abababa', 'ab', 1),
            ('abababa', 'aba', 5),
        ]

        for pyfunc, fmt_str in [(split_with_maxsplit_usecase,
                                 "'%s'.split('%s', %d)?"),
                                (split_with_maxsplit_kwarg_usecase,
                                 "'%s'.split('%s', maxsplit=%d)?")]:

            cfunc = njit(pyfunc)
            for test_str, splitter, maxsplit in CASES:
                self.assertEqual(pyfunc(test_str, splitter, maxsplit),
                                 cfunc(test_str, splitter, maxsplit),
                                 fmt_str % (test_str, splitter, maxsplit))

    def test_split_whitespace(self):
        # explicit sep=None cases covered in test_split and
        # test_split_with_maxsplit
        pyfunc = split_whitespace_usecase
        cfunc = njit(pyfunc)

        # list copied from
        # https://github.com/python/cpython/blob/master/Objects/unicodetype_db.h
        all_whitespace = ''.join(map(chr, [
            0x0009, 0x000A, 0x000B, 0x000C, 0x000D, 0x001C, 0x001D, 0x001E,
            0x001F, 0x0020, 0x0085, 0x00A0, 0x1680, 0x2000, 0x2001, 0x2002,
            0x2003, 0x2004, 0x2005, 0x2006, 0x2007, 0x2008, 0x2009, 0x200A,
            0x2028, 0x2029, 0x202F, 0x205F, 0x3000
        ]))

        CASES = [
            '',
            'abcabc',
            '🐍 ⚡',
            '🐍 ⚡ 🐍',
            '🐍   ⚡ 🐍  ',
            '  🐍   ⚡ 🐍',
            ' 🐍' + all_whitespace + '⚡ 🐍  ',
        ]
        for test_str in CASES:
            self.assertEqual(pyfunc(test_str),
                             cfunc(test_str),
                             "'%s'.split()?" % (test_str,))

    def test_join_empty(self):
        # Can't pass empty list to nopython mode, so we have to make a
        # separate test case
        pyfunc = join_empty_usecase
        cfunc = njit(pyfunc)

        CASES = [
            '',
            '🐍🐍🐍',
        ]

        for sep in CASES:
            self.assertEqual(pyfunc(sep),
                             cfunc(sep),
                             "'%s'.join([])?" % (sep,))

    def test_join_non_string_exception(self):
        # Verify that join of list of integers raises typing exception
        pyfunc = join_usecase
        cfunc = njit(pyfunc)

        # Handle empty separator exception
        with self.assertRaises(TypingError) as raises:
            cfunc('', [1, 2, 3])
        # This error message is obscure, but indicates the error was trapped
        # in the typing of str.join()
        # Feel free to change this as we update error messages.
        exc_message = str(raises.exception)
        self.assertIn(
            "During: resolving callee type: BoundFunction",
            exc_message,
        )
        # could be int32 or int64
        self.assertIn("reflected list(int", exc_message)

    def test_join(self):
        pyfunc = join_usecase
        cfunc = njit(pyfunc)

        CASES = [
            ('', ['', '', '']),
            ('a', ['', '', '']),
            ('', ['a', 'bbbb', 'c']),
            ('🐍🐍🐍', ['⚡⚡'] * 5),
        ]

        for sep, parts in CASES:
            self.assertEqual(pyfunc(sep, parts),
                             cfunc(sep, parts),
                             "'%s'.join('%s')?" % (sep, parts))

    def test_join_interleave_str(self):
        # can pass a string as the parts iterable
        pyfunc = join_usecase
        cfunc = njit(pyfunc)

        CASES = [
            ('abc', '123'),
            ('🐍🐍🐍', '⚡⚡'),
        ]

        for sep, parts in CASES:
            self.assertEqual(pyfunc(sep, parts),
                             cfunc(sep, parts),
                             "'%s'.join('%s')?" % (sep, parts))

    def test_justification(self):
        for pyfunc, case_name in [(center_usecase, 'center'),
                                  (ljust_usecase, 'ljust'),
                                  (rjust_usecase, 'rjust')]:
            cfunc = njit(pyfunc)

            with self.assertRaises(TypingError) as raises:
                cfunc(UNICODE_EXAMPLES[0], 1.1)
            self.assertIn('The width must be an Integer', str(raises.exception))

            for s in UNICODE_EXAMPLES:
                for width in range(-3, 20):
                    self.assertEqual(pyfunc(s, width),
                                     cfunc(s, width),
                                     "'%s'.%s(%d)?" % (s, case_name, width))

    def test_justification_fillchar(self):
        for pyfunc, case_name in [(center_usecase_fillchar, 'center'),
                                  (ljust_usecase_fillchar, 'ljust'),
                                  (rjust_usecase_fillchar, 'rjust')]:
            cfunc = njit(pyfunc)

            # allowed fillchar cases
            for fillchar in [' ', '+', 'ú', '处']:
                with self.assertRaises(TypingError) as raises:
                    cfunc(UNICODE_EXAMPLES[0], 1.1, fillchar)
                self.assertIn('The width must be an Integer',
                              str(raises.exception))

                for s in UNICODE_EXAMPLES:
                    for width in range(-3, 20):
                        self.assertEqual(pyfunc(s, width, fillchar),
                                         cfunc(s, width, fillchar),
                                         "'%s'.%s(%d, '%s')?" % (s, case_name,
                                                                 width,
                                                                 fillchar))

    def test_justification_fillchar_exception(self):
        self.disable_leak_check()

        for pyfunc in [center_usecase_fillchar,
                       ljust_usecase_fillchar,
                       rjust_usecase_fillchar]:
            cfunc = njit(pyfunc)

            # disallowed fillchar cases
            for fillchar in ['', '+0', 'quién', '处着']:
                with self.assertRaises(ValueError) as raises:
                    cfunc(UNICODE_EXAMPLES[0], 20, fillchar)
                self.assertIn('The fill character must be exactly one',
                              str(raises.exception))

            # forbid fillchar cases with different types
            for fillchar in [1, 1.1]:
                with self.assertRaises(TypingError) as raises:
                    cfunc(UNICODE_EXAMPLES[0], 20, fillchar)
                self.assertIn('The fillchar must be a UnicodeType',
                              str(raises.exception))

    def test_inplace_concat(self, flags=no_pyobj_flags):
        pyfunc = inplace_concat_usecase
        cfunc = njit(pyfunc)
        for a in UNICODE_EXAMPLES:
            for b in UNICODE_EXAMPLES[::-1]:
                self.assertEqual(pyfunc(a, b),
                                 cfunc(a, b),
                                 "'%s' + '%s'?" % (a, b))

    def test_isidentifier(self):
        def pyfunc(s):
            return s.isidentifier()

        cfunc = njit(pyfunc)
        # https://github.com/python/cpython/blob/1d4b6ba19466aba0eb91c4ba01ba509acf18c723/Lib/test/test_unicode.py#L695-L708    # noqa: E501
        cpython = ['a', 'Z', '_', 'b0', 'bc', 'b_', 'µ',
                   '𝔘𝔫𝔦𝔠𝔬𝔡𝔢', ' ', '[', '©', '0']
        # https://github.com/python/cpython/blob/1d4b6ba19466aba0eb91c4ba01ba509acf18c723/Lib/test/test_unicode.py#L742-L749    # noqa: E501
        cpython_extras = ['\uD800', '\uDFFF', '\uD800\uD800', '\uDFFF\uDFFF',
                          'a\uD800b\uDFFF', 'a\uDFFFb\uD800',
                          'a\uD800b\uDFFFa', 'a\uDFFFb\uD800a']

        msg = 'Results of "{}".isidentifier() must be equal'
        for s in UNICODE_EXAMPLES + [''] + cpython + cpython_extras:
            self.assertEqual(pyfunc(s), cfunc(s), msg=msg.format(s))

    def test_strip(self):

        STRIP_CASES = [
            ('ass cii', 'ai'),
            ('ass cii', None),
            ('asscii', 'ai '),
            ('asscii ', 'ai '),
            (' asscii  ', 'ai '),
            (' asscii  ', 'asci '),
            (' asscii  ', 's'),
            ('      ', ' '),
            ('', ' '),
            ('', ''),
            ('  asscii  ', 'ai '),
            ('  asscii  ', ''),
            ('  asscii  ', None),
            ('tú quién te crees?', 'étú? '),
            ('  tú quién te crees?   ', 'étú? '),
            ('  tú qrees?   ', ''),
            ('  tú quién te crees?   ', None),
            ('大处 着眼，小处着手。大大大处', '大处'),
            (' 大处大处  ', ''),
            (' 大处大处  ', None)
        ]

        # form with no parameter
        for pyfunc, case_name in [(strip_usecase, 'strip'),
                                  (lstrip_usecase, 'lstrip'),
                                  (rstrip_usecase, 'rstrip')]:
            cfunc = njit(pyfunc)

            for string, chars in STRIP_CASES:
                self.assertEqual(pyfunc(string),
                                 cfunc(string),
                                 "'%s'.%s()?" % (string, case_name))
        # parametrized form
        for pyfunc, case_name in [(strip_usecase_chars, 'strip'),
                                  (lstrip_usecase_chars, 'lstrip'),
                                  (rstrip_usecase_chars, 'rstrip')]:
            cfunc = njit(pyfunc)

            sig1 = types.unicode_type(types.unicode_type,
                                      types.Optional(types.unicode_type))
            cfunc_optional = njit([sig1])(pyfunc)

            def try_compile_bad_optional(*args):
                bad = types.unicode_type(types.unicode_type,
                                         types.Optional(types.float64))
                njit([bad])(pyfunc)

            for fn in cfunc, try_compile_bad_optional:
                with self.assertRaises(TypingError) as raises:
                    fn('tú quis?', 1.1)
                self.assertIn('The arg must be a UnicodeType or None',
                              str(raises.exception))

            for fn in cfunc, cfunc_optional:

                for string, chars in STRIP_CASES:
                    self.assertEqual(pyfunc(string, chars),
                                     fn(string, chars),
                                     "'%s'.%s('%s')?" % (string, case_name,
                                                         chars))

    def test_isspace(self):
        def pyfunc(s):
            return s.isspace()

        cfunc = njit(pyfunc)
        # https://github.com/python/cpython/blob/1d4b6ba19466aba0eb91c4ba01ba509acf18c723/Lib/test/test_unicode.py#L613-L621    # noqa: E501
        cpython = ['\u2000', '\u200a', '\u2014', '\U00010401', '\U00010427',
                   '\U00010429', '\U0001044E', '\U0001F40D', '\U0001F46F']
        # https://github.com/python/cpython/blob/1d4b6ba19466aba0eb91c4ba01ba509acf18c723/Lib/test/test_unicode.py#L742-L749    # noqa: E501
        cpython_extras = ['\uD800', '\uDFFF', '\uD800\uD800', '\uDFFF\uDFFF',
                          'a\uD800b\uDFFF', 'a\uDFFFb\uD800',
                          'a\uD800b\uDFFFa', 'a\uDFFFb\uD800a']

        msg = 'Results of "{}".isspace() must be equal'
        for s in UNICODE_EXAMPLES + [''] + cpython + cpython_extras:
            self.assertEqual(pyfunc(s), cfunc(s), msg=msg.format(s))

    def test_istitle(self):
        pyfunc = istitle_usecase
        cfunc = njit(pyfunc)
        error_msg = "'{0}'.py_istitle() = {1}\n'{0}'.c_istitle() = {2}"

        unicode_title = [x.title() for x in UNICODE_EXAMPLES]
        special = [
            '',
            '    ',
            '  AA  ',
            '  Ab  ',
            '1',
            'A123',
            'A12Bcd',
            '+abA',
            '12Abc',
            'A12abc',
            '%^Abc 5 $% Def'
            '𐐁𐐩',
            '𐐧𐑎',
            '𐐩',
            '𐑎',
            '🐍 Is',
            '🐍 NOT',
            '👯Is',
            'ῼ',
            'Greek ῼitlecases ...'
        ]
        ISTITLE_EXAMPLES = UNICODE_EXAMPLES + unicode_title + special

        for s in ISTITLE_EXAMPLES:
            py_result = pyfunc(s)
            c_result = cfunc(s)
            self.assertEqual(py_result, c_result,
                             error_msg.format(s, py_result, c_result))

    def test_isprintable(self):
        def pyfunc(s):
            return s.isprintable()

        cfunc = njit(pyfunc)
        # https://github.com/python/cpython/blob/1d4b6ba19466aba0eb91c4ba01ba509acf18c723/Lib/test/test_unicode.py#L710-L723    # noqa: E501
        cpython = ['', ' ', 'abcdefg', 'abcdefg\n', '\u0374', '\u0378',
                   '\ud800', '\U0001F46F', '\U000E0020']

        msg = 'Results of "{}".isprintable() must be equal'
        for s in UNICODE_EXAMPLES + cpython:
            self.assertEqual(pyfunc(s), cfunc(s), msg=msg.format(s))

    def test_pointless_slice(self, flags=no_pyobj_flags):
        def pyfunc(a):
            return a[:]
        cfunc = njit(pyfunc)
        args = ['a']
        self.assertEqual(pyfunc(*args), cfunc(*args))

    def test_walk_backwards(self, flags=no_pyobj_flags):
        def pyfunc(a):
            return a[::-1]
        cfunc = njit(pyfunc)
        args = ['a']
        self.assertEqual(pyfunc(*args), cfunc(*args))

    def test_stride_slice(self, flags=no_pyobj_flags):
        def pyfunc(a):
            return a[::2]
        cfunc = njit(pyfunc)
        args = ['a']
        self.assertEqual(pyfunc(*args), cfunc(*args))

    def test_basic_lt(self, flags=no_pyobj_flags):
        def pyfunc(a, b):
            return a < b
        cfunc = njit(pyfunc)
        args = ['ab', 'b']
        self.assertEqual(pyfunc(*args), cfunc(*args))

    def test_basic_gt(self, flags=no_pyobj_flags):
        def pyfunc(a, b):
            return a > b
        cfunc = njit(pyfunc)
        args = ['ab', 'b']
        self.assertEqual(pyfunc(*args), cfunc(*args))

    def test_comparison(self):
        def pyfunc(option, x, y):
            if option == '==':
                return x == y
            elif option == '!=':
                return x != y
            elif option == '<':
                return x < y
            elif option == '>':
                return x > y
            elif option == '<=':
                return x <= y
            elif option == '>=':
                return x >= y
            else:
                return None

        cfunc = njit(pyfunc)

        for x, y in permutations(UNICODE_ORDERING_EXAMPLES, r=2):
            for cmpop in ['==', '!=', '<', '>', '<=', '>=', '']:
                args = [cmpop, x, y]
                self.assertEqual(pyfunc(*args), cfunc(*args),
                                 msg='failed on {}'.format(args))

    def test_literal_concat(self):
        def pyfunc(x):
            abc = 'abc'
            if len(x):
                return abc + 'b123' + x + 'IO'
            else:
                return x + abc + '123' + x

        cfunc = njit(pyfunc)
        args = ['x']
        self.assertEqual(pyfunc(*args), cfunc(*args))
        args = ['']
        self.assertEqual(pyfunc(*args), cfunc(*args))

    def test_literal_comparison(self):
        def pyfunc(option):
            x = 'a123'
            y = 'aa12'
            if option == '==':
                return x == y
            elif option == '!=':
                return x != y
            elif option == '<':
                return x < y
            elif option == '>':
                return x > y
            elif option == '<=':
                return x <= y
            elif option == '>=':
                return x >= y
            else:
                return None

        cfunc = njit(pyfunc)
        for cmpop in ['==', '!=', '<', '>', '<=', '>=', '']:
            args = [cmpop]
            self.assertEqual(pyfunc(*args), cfunc(*args),
                             msg='failed on {}'.format(args))

    def test_literal_len(self):
        def pyfunc():
            return len('abc')
        cfunc = njit(pyfunc)
        self.assertEqual(pyfunc(), cfunc())

    def test_literal_getitem(self):
        def pyfunc(which):
            return 'abc'[which]
        cfunc = njit(pyfunc)
        for a in [-1, 0, 1, slice(1, None), slice(None, -1)]:
            args = [a]
            self.assertEqual(pyfunc(*args), cfunc(*args),
                             msg='failed on {}'.format(args))

    def test_literal_in(self):
        def pyfunc(x):
            return x in '9876zabiuh'

        cfunc = njit(pyfunc)
        for a in ['a', '9', '1', '', '8uha', '987']:
            args = [a]
            self.assertEqual(pyfunc(*args), cfunc(*args),
                             msg='failed on {}'.format(args))

    def test_literal_xyzwith(self):
        def pyfunc(x, y):
            return 'abc'.startswith(x), 'cde'.endswith(y)

        cfunc = njit(pyfunc)
        for args in permutations('abcdefg', r=2):
            self.assertEqual(pyfunc(*args), cfunc(*args),
                             msg='failed on {}'.format(args))

    def test_literal_find(self):
        def pyfunc(x):
            return 'abc'.find(x), x.find('a')

        cfunc = njit(pyfunc)
        for a in ['ab']:
            args = [a]
            self.assertEqual(pyfunc(*args), cfunc(*args),
                             msg='failed on {}'.format(args))

    def test_not(self):
        def pyfunc(x):
            return not x

        cfunc = njit(pyfunc)
        for a in UNICODE_EXAMPLES:
            args = [a]
            self.assertEqual(pyfunc(*args), cfunc(*args),
                             msg='failed on {}'.format(args))

    def test_isupper(self):
        def pyfunc(x):
            return x.isupper()

        cfunc = njit(pyfunc)
        uppers = [x.upper() for x in UNICODE_EXAMPLES]
        extras = ["AA12A", "aa12a", "大AA12A", "大aa12a", "AAAǄA", "A 1 1 大"]

        # Samples taken from CPython testing:
        # https://github.com/python/cpython/blob/1d4b6ba19466aba0eb91c4ba01ba509acf18c723/Lib/test/test_unicode.py#L585-L599    # noqa: E501
        cpython = ['\u2167', '\u2177', '\U00010401', '\U00010427', '\U00010429',
                   '\U0001044E', '\U0001F40D', '\U0001F46F']
        fourxcpy = [x * 4 for x in cpython]

        for a in UNICODE_EXAMPLES + uppers + extras + cpython + fourxcpy:
            args = [a]
            self.assertEqual(pyfunc(*args), cfunc(*args),
                             msg='failed on {}'.format(args))

    def test_upper(self):
        def pyfunc(x):
            return x.upper()

        cfunc = njit(pyfunc)
        for a in UNICODE_EXAMPLES:
            args = [a]
            self.assertEqual(pyfunc(*args), cfunc(*args),
                             msg='failed on {}'.format(args))

    def test_isalpha(self):
        def pyfunc(x):
            return x.isalpha()

        cfunc = njit(pyfunc)
        # Samples taken from CPython testing:
        # https://github.com/python/cpython/blob/201c8f79450628241574fba940e08107178dc3a5/Lib/test/test_unicode.py#L630-L640    # noqa: E501
        cpython = ['\u1FFc', '\U00010401', '\U00010427', '\U00010429',
                   '\U0001044E', '\U0001F40D', '\U0001F46F']
        # https://github.com/python/cpython/blob/201c8f79450628241574fba940e08107178dc3a5/Lib/test/test_unicode.py#L738-L745    # noqa: E501
        extras = ['\uD800', '\uDFFF', '\uD800\uD800', '\uDFFF\uDFFF',
                  'a\uD800b\uDFFF', 'a\uDFFFb\uD800',
                  'a\uD800b\uDFFFa', 'a\uDFFFb\uD800a']

        msg = 'Results of "{}".isalpha() must be equal'
        for s in UNICODE_EXAMPLES + [''] + extras + cpython:
            self.assertEqual(pyfunc(s), cfunc(s), msg=msg.format(s))

    @unittest.skipUnless(_py37_or_later,
                         'isascii method requires Python 3.7 or later')
    def test_isascii(self):
        def pyfunc(x):
            return x.isascii()

        cfunc = njit(pyfunc)
        # Samples taken from CPython testing:
        # https://github.com/python/cpython/blob/865c3b257fe38154a4320c7ee6afb416f665b9c2/Lib/test/string_tests.py#L913-L926     # noqa: E501
        cpython = ['', '\x00', '\x7f', '\x00\x7f', '\x80', '\xe9', ' ']

        msg = 'Results of "{}".isascii() must be equal'
        for s in UNICODE_EXAMPLES + cpython:
            self.assertEqual(pyfunc(s), cfunc(s), msg=msg.format(s))

    def test_title(self):
        pyfunc = title
        cfunc = njit(pyfunc)
        # Samples taken from CPython testing:
        # https://github.com/python/cpython/blob/201c8f79450628241574fba940e08107178dc3a5/Lib/test/test_unicode.py#L813-L828    # noqa: E501
        cpython = ['\U0001044F', '\U0001044F\U0001044F',
                   '\U0001044F\U0001044F \U0001044F\U0001044F',
                   '\U00010427\U0001044F \U00010427\U0001044F',
                   '\U0001044F\U00010427 \U0001044F\U00010427',
                   'X\U00010427x\U0001044F X\U00010427x\U0001044F',
                   'ﬁNNISH', 'A\u03a3 \u1fa1xy', 'A\u03a3A']

        msg = 'Results of "{}".title() must be equal'
        for s in UNICODE_EXAMPLES + [''] + cpython:
            self.assertEqual(pyfunc(s), cfunc(s), msg=msg.format(s))

    def test_islower(self):
        pyfunc = islower_usecase
        cfunc = njit(pyfunc)
        lowers = [x.lower() for x in UNICODE_EXAMPLES]
        extras = ['AA12A', 'aa12a', '大AA12A', '大aa12a', 'AAAǄA', 'A 1 1 大']

        # Samples taken from CPython testing:
        # https://github.com/python/cpython/blob/201c8f79450628241574fba940e08107178dc3a5/Lib/test/test_unicode.py#L586-L600    # noqa: E501
        cpython = ['\u2167', '\u2177', '\U00010401', '\U00010427',
                   '\U00010429', '\U0001044E', '\U0001F40D', '\U0001F46F']
        cpython += [x * 4 for x in cpython]

        msg = 'Results of "{}".islower() must be equal'
        for s in UNICODE_EXAMPLES + lowers + [''] + extras + cpython:
            self.assertEqual(pyfunc(s), cfunc(s), msg=msg.format(s))

    def test_isalnum(self):
        def pyfunc(x):
            return x.isalnum()

        cfunc = njit(pyfunc)
        # Samples taken from CPython testing:
        # https://github.com/python/cpython/blob/201c8f79450628241574fba940e08107178dc3a5/Lib/test/test_unicode.py#L624-L628    # noqa: E501
        cpython = ['\U00010401', '\U00010427', '\U00010429', '\U0001044E',
                   '\U0001D7F6', '\U00011066', '\U000104A0', '\U0001F107']
        # https://github.com/python/cpython/blob/201c8f79450628241574fba940e08107178dc3a5/Lib/test/test_unicode.py#L738-L745    # noqa: E501
        extras = ['\uD800', '\uDFFF', '\uD800\uD800', '\uDFFF\uDFFF',
                  'a\uD800b\uDFFF', 'a\uDFFFb\uD800',
                  'a\uD800b\uDFFFa', 'a\uDFFFb\uD800a']

        msg = 'Results of "{}".isalnum() must be equal'
        for s in UNICODE_EXAMPLES + [''] + extras + cpython:
            self.assertEqual(pyfunc(s), cfunc(s), msg=msg.format(s))

    def test_lower(self):
        pyfunc = lower_usecase
        cfunc = njit(pyfunc)
        extras = ['AA12A', 'aa12a', '大AA12A', '大aa12a', 'AAAǄA', 'A 1 1 大']

        # Samples taken from CPython testing:
        # https://github.com/python/cpython/blob/201c8f79450628241574fba940e08107178dc3a5/Lib/test/test_unicode.py#L748-L758    # noqa: E501
        cpython = ['\U00010401', '\U00010427', '\U0001044E', '\U0001F46F',
                   '\U00010427\U00010427', '\U00010427\U0001044F',
                   'X\U00010427x\U0001044F', '\u0130']

        # special cases for sigma from CPython testing:
        # https://github.com/python/cpython/blob/201c8f79450628241574fba940e08107178dc3a5/Lib/test/test_unicode.py#L759-L768    # noqa: E501
        sigma = ['\u03a3', '\u0345\u03a3', 'A\u0345\u03a3', 'A\u0345\u03a3a',
                 '\u03a3\u0345 ', '\U0008fffe', '\u2177']

        extra_sigma = 'A\u03a3\u03a2'
        sigma.append(extra_sigma)

        msg = 'Results of "{}".lower() must be equal'
        for s in UNICODE_EXAMPLES + [''] + extras + cpython + sigma:
            self.assertEqual(pyfunc(s), cfunc(s), msg=msg.format(s))

    def test_replace(self):
        pyfunc = replace_usecase
        cfunc = njit(pyfunc)

        CASES = [
            ('abc', '', 'A'),
            ('', '⚡', 'A'),
            ('abcabc', '⚡', 'A'),
            ('🐍⚡', '⚡', 'A'),
            ('🐍⚡🐍', '⚡', 'A'),
            ('abababa', 'a', 'A'),
            ('abababa', 'b', 'A'),
            ('abababa', 'c', 'A'),
            ('abababa', 'ab', 'A'),
            ('abababa', 'aba', 'A'),
        ]

        for test_str, old_str, new_str in CASES:
            self.assertEqual(pyfunc(test_str, old_str, new_str),
                             cfunc(test_str, old_str, new_str),
                             "'%s'.replace('%s', '%s')?" %
                             (test_str, old_str, new_str))

    def test_replace_with_count(self):
        pyfunc = replace_with_count_usecase
        cfunc = njit(pyfunc)

        CASES = [
            ('abc', '', 'A'),
            ('', '⚡', 'A'),
            ('abcabc', '⚡', 'A'),
            ('🐍⚡', '⚡', 'A'),
            ('🐍⚡🐍', '⚡', 'A'),
            ('abababa', 'a', 'A'),
            ('abababa', 'b', 'A'),
            ('abababa', 'c', 'A'),
            ('abababa', 'ab', 'A'),
            ('abababa', 'aba', 'A'),
        ]

        count_test = [-1, 1, 0, 5]

        for test_str, old_str, new_str in CASES:
            for count in count_test:
                self.assertEqual(pyfunc(test_str, old_str, new_str, count),
                                 cfunc(test_str, old_str, new_str, count),
                                 "'%s'.replace('%s', '%s', '%s')?" %
                                 (test_str, old_str, new_str, count))

    def test_replace_unsupported(self):
        def pyfunc(s, x, y, count):
            return s.replace(x, y, count)

        cfunc = njit(pyfunc)

        with self.assertRaises(TypingError) as raises:
            cfunc('ababababab', 'ba', 'qqq', 3.5)
        msg = 'Unsupported parameters. The parametrs must be Integer.'
        self.assertIn(msg, str(raises.exception))

        with self.assertRaises(TypingError) as raises:
            cfunc('ababababab', 0, 'qqq', 3)
        msg = 'The object must be a UnicodeType.'
        self.assertIn(msg, str(raises.exception))

        with self.assertRaises(TypingError) as raises:
            cfunc('ababababab', 'ba', 0, 3)
        msg = 'The object must be a UnicodeType.'
        self.assertIn(msg, str(raises.exception))


@unittest.skipUnless(_py34_or_later,
                     'unicode support requires Python 3.4 or later')
class TestUnicodeInTuple(BaseTest):

    def test_const_unicode_in_tuple(self):
        # Issue 3673
        @njit
        def f():
            return ('aa',) < ('bb',)

        self.assertEqual(f.py_func(), f())

        @njit
        def f():
            return ('cc',) < ('bb',)

        self.assertEqual(f.py_func(), f())

    def test_const_unicode_in_hetero_tuple(self):
        @njit
        def f():
            return ('aa', 1) < ('bb', 1)

        self.assertEqual(f.py_func(), f())

        @njit
        def f():
            return ('aa', 1) < ('aa', 2)

        self.assertEqual(f.py_func(), f())

    def test_ascii_flag_unbox(self):
        @njit
        def f(s):
            return s._is_ascii

        for s in UNICODE_EXAMPLES:
            self.assertEqual(f(s), isascii(s))

    def test_ascii_flag_join(self):
        @njit
        def f():
            s1 = 'abc'
            s2 = '123'
            s3 = '🐍⚡'
            s4 = '大处着眼，小处着手。'
            return (",".join([s1, s2])._is_ascii,
                    "🐍⚡".join([s1, s2])._is_ascii,
                    ",".join([s1, s3])._is_ascii,
                    ",".join([s3, s4])._is_ascii)

        self.assertEqual(f(), (1, 0, 0, 0))

    def test_ascii_flag_getitem(self):
        @njit
        def f():
            s1 = 'abc123'
            s2 = '🐍⚡🐍⚡🐍⚡'
            return (s1[0]._is_ascii, s1[2:]._is_ascii, s2[0]._is_ascii,
                    s2[2:]._is_ascii)

        self.assertEqual(f(), (1, 1, 0, 0))

    def test_ascii_flag_add_mul(self):
        @njit
        def f():
            s1 = 'abc'
            s2 = '123'
            s3 = '🐍⚡'
            s4 = '大处着眼，小处着手。'
            return ((s1 + s2)._is_ascii,
                    (s1 + s3)._is_ascii,
                    (s3 + s4)._is_ascii,
                    (s1 * 2)._is_ascii,
                    (s3 * 2)._is_ascii)

        self.assertEqual(f(), (1, 0, 0, 1, 0))


@unittest.skipUnless(_py34_or_later,
                     'unicode support requires Python 3.4 or later')
class TestUnicodeIteration(BaseTest):

    def test_unicode_iter(self):
        pyfunc = iter_usecase
        cfunc = njit(pyfunc)
        for a in UNICODE_EXAMPLES:
            self.assertPreciseEqual(pyfunc(a), cfunc(a))

    def test_unicode_literal_iter(self):
        pyfunc = literal_iter_usecase
        cfunc = njit(pyfunc)
        self.assertPreciseEqual(pyfunc(), cfunc())

    def test_unicode_enumerate_iter(self):
        pyfunc = enumerated_iter_usecase
        cfunc = njit(pyfunc)
        for a in UNICODE_EXAMPLES:
            self.assertPreciseEqual(pyfunc(a), cfunc(a))

    def test_unicode_stopiteration_iter(self):
        self.disable_leak_check()
        pyfunc = iter_stopiteration_usecase
        cfunc = njit(pyfunc)
        for f in (pyfunc, cfunc):
            for a in UNICODE_EXAMPLES:
                with self.assertRaises(StopIteration):
                    f(a)

    def test_unicode_literal_stopiteration_iter(self):
        pyfunc = literal_iter_stopiteration_usecase
        cfunc = njit(pyfunc)
        for f in (pyfunc, cfunc):
            with self.assertRaises(StopIteration):
                f()


if __name__ == '__main__':
    unittest.main()<|MERGE_RESOLUTION|>--- conflicted
+++ resolved
@@ -123,14 +123,14 @@
     return x.rfind(y, start, end)
 
 
-<<<<<<< HEAD
 def replace_usecase(s, x, y):
     return s.replace(x, y)
 
 
 def replace_with_count_usecase(s, x, y, count):
     return s.replace(x, y, count)
-=======
+
+
 def rindex_usecase(x, y):
     return x.rindex(y)
 
@@ -153,7 +153,6 @@
 
 def index_with_start_end_usecase(x, y, start, end):
     return x.index(y, start, end)
->>>>>>> 6d7cddb9
 
 
 def startswith_usecase(x, y):
