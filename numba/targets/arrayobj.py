"""
Implementation of operations on Array objects and objects supporting
the buffer protocol.
"""

from __future__ import print_function, absolute_import, division

import functools
import math

from llvmlite import ir
import llvmlite.llvmpy.core as lc
from llvmlite.llvmpy.core import Constant

import numpy as np

from numba import types, cgutils, typing, utils, extending, pndindex
from numba.numpy_support import (as_dtype, carray, farray, is_contiguous,
                                 is_fortran)
from numba.numpy_support import version as numpy_version
from numba.targets.imputils import (lower_builtin, lower_getattr,
                                    lower_getattr_generic,
                                    lower_setattr_generic,
                                    lower_cast, lower_constant,
                                    iternext_impl, impl_ret_borrowed,
                                    impl_ret_new_ref, impl_ret_untracked)
from numba.typing import signature
<<<<<<< HEAD
from numba.extending import register_jitable, overload
from . import quicksort, slicing
=======
from numba.extending import register_jitable
from . import quicksort, mergesort, slicing
>>>>>>> 5cf7aee6


def set_range_metadata(builder, load, lower_bound, upper_bound):
    """
    Set the "range" metadata on a load instruction.
    Note the interval is in the form [lower_bound, upper_bound).
    """
    range_operands = [Constant.int(load.type, lower_bound),
                      Constant.int(load.type, upper_bound)]
    md = builder.module.add_metadata(range_operands)
    load.set_metadata("range", md)


def mark_positive(builder, load):
    """
    Mark the result of a load instruction as positive (or zero).
    """
    upper_bound = (1 << (load.type.width - 1)) - 1
    set_range_metadata(builder, load, 0, upper_bound)


def make_array(array_type):
    """
    Return the Structure representation of the given *array_type*
    (an instance of types.ArrayCompatible).

    Note this does not call __array_wrap__ in case a new array structure
    is being created (rather than populated).
    """
    real_array_type = array_type.as_array
    base = cgutils.create_struct_proxy(real_array_type)
    ndim = real_array_type.ndim

    class ArrayStruct(base):

        def _make_refs(self, ref):
            sig = signature(real_array_type, array_type)
            try:
                array_impl = self._context.get_function('__array__', sig)
            except NotImplementedError:
                return super(ArrayStruct, self)._make_refs(ref)

            # Return a wrapped structure and its unwrapped reference
            datamodel = self._context.data_model_manager[array_type]
            be_type = self._get_be_type(datamodel)
            if ref is None:
                outer_ref = cgutils.alloca_once(self._builder, be_type, zfill=True)
            else:
                outer_ref = ref
            # NOTE: __array__ is called with a pointer and expects a pointer
            # in return!
            ref = array_impl(self._builder, (outer_ref,))
            return outer_ref, ref

        @property
        def shape(self):
            """
            Override .shape to inform LLVM that its elements are all positive.
            """
            builder = self._builder
            if ndim == 0:
                return base.__getattr__(self, "shape")

            # Unfortunately, we can't use llvm.assume as its presence can
            # seriously pessimize performance,
            # *and* the range metadata currently isn't improving anything here,
            # see https://llvm.org/bugs/show_bug.cgi?id=23848 !
            ptr = self._get_ptr_by_name("shape")
            dims = []
            for i in range(ndim):
                dimptr = cgutils.gep_inbounds(builder, ptr, 0, i)
                load = builder.load(dimptr)
                dims.append(load)
                mark_positive(builder, load)

            return cgutils.pack_array(builder, dims)

    return ArrayStruct


def get_itemsize(context, array_type):
    """
    Return the item size for the given array or buffer type.
    """
    llty = context.get_data_type(array_type.dtype)
    return context.get_abi_sizeof(llty)


def load_item(context, builder, arrayty, ptr):
    """
    Load the item at the given array pointer.
    """
    align = None if arrayty.aligned else 1
    return context.unpack_value(builder, arrayty.dtype, ptr,
                                align=align)

def store_item(context, builder, arrayty, val, ptr):
    """
    Store the item at the given array pointer.
    """
    align = None if arrayty.aligned else 1
    return context.pack_value(builder, arrayty.dtype, val, ptr, align=align)


def fix_integer_index(context, builder, idxty, idx, size):
    """
    Fix the integer index' type and value for the given dimension size.
    """
    if idxty.signed:
        ind = context.cast(builder, idx, idxty, types.intp)
        ind = slicing.fix_index(builder, ind, size)
    else:
        ind = context.cast(builder, idx, idxty, types.uintp)
    return ind


def normalize_index(context, builder, idxty, idx):
    """
    Normalize the index type and value.  0-d arrays are converted to scalars.
    """
    if isinstance(idxty, types.Array) and idxty.ndim == 0:
        assert isinstance(idxty.dtype, types.Integer)
        idxary = make_array(idxty)(context, builder, idx)
        idxval = load_item(context, builder, idxty, idxary.data)
        return idxty.dtype, idxval
    else:
        return idxty, idx


def normalize_indices(context, builder, index_types, indices):
    """
    Same as normalize_index(), but operating on sequences of
    index types and values.
    """
    if len(indices):
        index_types, indices = zip(*[normalize_index(context, builder, idxty, idx)
                                     for idxty, idx in zip(index_types, indices)])
    return index_types, indices


def populate_array(array, data, shape, strides, itemsize, meminfo,
                   parent=None):
    """
    Helper function for populating array structures.
    This avoids forgetting to set fields.

    *shape* and *strides* can be Python tuples or LLVM arrays.
    """
    context = array._context
    builder = array._builder
    datamodel = array._datamodel
    required_fields = set(datamodel._fields)

    if meminfo is None:
        meminfo = Constant.null(context.get_value_type(
            datamodel.get_type('meminfo')))

    intp_t = context.get_value_type(types.intp)
    if isinstance(shape, (tuple, list)):
        shape = cgutils.pack_array(builder, shape, intp_t)
    if isinstance(strides, (tuple, list)):
        strides = cgutils.pack_array(builder, strides, intp_t)
    if isinstance(itemsize, utils.INT_TYPES):
        itemsize = intp_t(itemsize)

    attrs = dict(shape=shape,
                 strides=strides,
                 data=data,
                 itemsize=itemsize,
                 meminfo=meminfo,)

    # Set `parent` attribute
    if parent is None:
        attrs['parent'] = Constant.null(context.get_value_type(
            datamodel.get_type('parent')))
    else:
        attrs['parent'] = parent
    # Calc num of items from shape
    nitems = context.get_constant(types.intp, 1)
    unpacked_shape = cgutils.unpack_tuple(builder, shape, shape.type.count)
    # (note empty shape => 0d array therefore nitems = 1)
    for axlen in unpacked_shape:
        nitems = builder.mul(nitems, axlen, flags=['nsw'])
    attrs['nitems'] = nitems

    # Make sure that we have all the fields
    got_fields = set(attrs.keys())
    if got_fields != required_fields:
        raise ValueError("missing {0}".format(required_fields - got_fields))

    # Set field value
    for k, v in attrs.items():
        setattr(array, k, v)

    return array


def update_array_info(aryty, array):
    """
    Update some auxiliary information in *array* after some of its fields
    were changed.  `itemsize` and `nitems` are updated.
    """
    context = array._context
    builder = array._builder

    # Calc num of items from shape
    nitems = context.get_constant(types.intp, 1)
    unpacked_shape = cgutils.unpack_tuple(builder, array.shape, aryty.ndim)
    for axlen in unpacked_shape:
        nitems = builder.mul(nitems, axlen, flags=['nsw'])
    array.nitems = nitems

    array.itemsize = context.get_constant(types.intp,
                                          get_itemsize(context, aryty))


@lower_builtin('getiter', types.Buffer)
def getiter_array(context, builder, sig, args):
    [arrayty] = sig.args
    [array] = args

    iterobj = context.make_helper(builder, sig.return_type)

    zero = context.get_constant(types.intp, 0)
    indexptr = cgutils.alloca_once_value(builder, zero)

    iterobj.index = indexptr
    iterobj.array = array

    # Incref array
    if context.enable_nrt:
        context.nrt.incref(builder, arrayty, array)

    res = iterobj._getvalue()

    # Note: a decref on the iterator will dereference all internal MemInfo*
    out = impl_ret_new_ref(context, builder, sig.return_type, res)
    return out


def _getitem_array1d(context, builder, arrayty, array, idx, wraparound):
    """
    Look up and return an element from a 1D array.
    """
    ptr = cgutils.get_item_pointer(builder, arrayty, array, [idx],
                                   wraparound=wraparound)
    return load_item(context, builder, arrayty, ptr)

@lower_builtin('iternext', types.ArrayIterator)
@iternext_impl
def iternext_array(context, builder, sig, args, result):
    [iterty] = sig.args
    [iter] = args
    arrayty = iterty.array_type

    if arrayty.ndim != 1:
        # TODO
        raise NotImplementedError("iterating over %dD array" % arrayty.ndim)

    iterobj = context.make_helper(builder, iterty, value=iter)
    ary = make_array(arrayty)(context, builder, value=iterobj.array)

    nitems, = cgutils.unpack_tuple(builder, ary.shape, count=1)

    index = builder.load(iterobj.index)
    is_valid = builder.icmp(lc.ICMP_SLT, index, nitems)
    result.set_valid(is_valid)

    with builder.if_then(is_valid):
        value = _getitem_array1d(context, builder, arrayty, ary, index,
                                 wraparound=False)
        result.yield_(value)
        nindex = cgutils.increment_index(builder, index)
        builder.store(nindex, iterobj.index)


#-------------------------------------------------------------------------------
# Basic indexing (with integers and slices only)

def basic_indexing(context, builder, aryty, ary, index_types, indices):
    """
    Perform basic indexing on the given array.
    A (data pointer, shapes, strides) tuple is returned describing
    the corresponding view.
    """
    zero = context.get_constant(types.intp, 0)

    shapes = cgutils.unpack_tuple(builder, ary.shape, aryty.ndim)
    strides = cgutils.unpack_tuple(builder, ary.strides, aryty.ndim)

    output_indices = []
    output_shapes = []
    output_strides = []

    ax = 0
    for indexval, idxty in zip(indices, index_types):
        if idxty is types.ellipsis:
            # Fill up missing dimensions at the middle
            n_missing = aryty.ndim - len(indices) + 1
            for i in range(n_missing):
                output_indices.append(zero)
                output_shapes.append(shapes[ax])
                output_strides.append(strides[ax])
                ax += 1
            continue
        # Regular index value
        if isinstance(idxty, types.SliceType):
            slice = context.make_helper(builder, idxty, value=indexval)
            slicing.guard_invalid_slice(context, builder, idxty, slice)
            slicing.fix_slice(builder, slice, shapes[ax])
            output_indices.append(slice.start)
            sh = slicing.get_slice_length(builder, slice)
            st = slicing.fix_stride(builder, slice, strides[ax])
            output_shapes.append(sh)
            output_strides.append(st)
        elif isinstance(idxty, types.Integer):
            ind = fix_integer_index(context, builder, idxty, indexval,
                                    shapes[ax])
            output_indices.append(ind)
        else:
            raise NotImplementedError("unexpected index type: %s" % (idxty,))
        ax += 1

    # Fill up missing dimensions at the end
    assert ax <= aryty.ndim
    while ax < aryty.ndim:
        output_shapes.append(shapes[ax])
        output_strides.append(strides[ax])
        ax += 1

    # No need to check wraparound, as negative indices were already
    # fixed in the loop above.
    dataptr = cgutils.get_item_pointer(builder, aryty, ary,
                                       output_indices,
                                       wraparound=False)
    return (dataptr, output_shapes, output_strides)


def make_view(context, builder, aryty, ary, return_type,
              data, shapes, strides):
    """
    Build a view over the given array with the given parameters.
    """
    retary = make_array(return_type)(context, builder)
    populate_array(retary,
                   data=data,
                   shape=shapes,
                   strides=strides,
                   itemsize=ary.itemsize,
                   meminfo=ary.meminfo,
                   parent=ary.parent)
    return retary


def _getitem_array_generic(context, builder, return_type, aryty, ary,
                           index_types, indices):
    """
    Return the result of indexing *ary* with the given *indices*,
    returning either a scalar or a view.
    """
    dataptr, view_shapes, view_strides = \
        basic_indexing(context, builder, aryty, ary, index_types, indices)

    if isinstance(return_type, types.Buffer):
        # Build array view
        retary = make_view(context, builder, aryty, ary, return_type,
                           dataptr, view_shapes, view_strides)
        return retary._getvalue()
    else:
        # Load scalar from 0-d result
        assert not view_shapes
        return load_item(context, builder, aryty, dataptr)


@lower_builtin('getitem', types.Buffer, types.Integer)
@lower_builtin('getitem', types.Buffer, types.SliceType)
def getitem_arraynd_intp(context, builder, sig, args):
    """
    Basic indexing with an integer or a slice.
    """
    aryty, idxty = sig.args
    ary, idx = args

    assert aryty.ndim >= 1
    ary = make_array(aryty)(context, builder, ary)

    res = _getitem_array_generic(context, builder, sig.return_type,
                                 aryty, ary, (idxty,), (idx,))
    return impl_ret_borrowed(context, builder, sig.return_type, res)


@lower_builtin('getitem', types.Buffer, types.BaseTuple)
def getitem_array_tuple(context, builder, sig, args):
    """
    Basic or advanced indexing with a tuple.
    """
    aryty, tupty = sig.args
    ary, tup = args
    ary = make_array(aryty)(context, builder, ary)

    index_types = tupty.types
    indices = cgutils.unpack_tuple(builder, tup, count=len(tupty))

    index_types, indices = normalize_indices(context, builder,
                                             index_types, indices)

    if any(isinstance(ty, types.Array) for ty in index_types):
        # Advanced indexing
        return fancy_getitem(context, builder, sig, args,
                             aryty, ary, index_types, indices)

    res = _getitem_array_generic(context, builder, sig.return_type,
                                 aryty, ary, index_types, indices)
    return impl_ret_borrowed(context, builder, sig.return_type, res)


@lower_builtin('setitem', types.Buffer, types.Any, types.Any)
def setitem_array(context, builder, sig, args):
    """
    array[a] = scalar_or_array
    array[a,..,b] = scalar_or_array
    """
    aryty, idxty, valty = sig.args
    ary, idx, val = args

    if isinstance(idxty, types.BaseTuple):
        index_types = idxty.types
        indices = cgutils.unpack_tuple(builder, idx, count=len(idxty))
    else:
        index_types = (idxty,)
        indices = (idx,)

    ary = make_array(aryty)(context, builder, ary)

    # First try basic indexing to see if a single array location is denoted.
    index_types, indices = normalize_indices(context, builder,
                                             index_types, indices)
    try:
        dataptr, shapes, strides = \
            basic_indexing(context, builder, aryty, ary, index_types, indices)
    except NotImplementedError:
        use_fancy_indexing = True
    else:
        use_fancy_indexing = bool(shapes)

    if use_fancy_indexing:
        # Index describes a non-trivial view => use generic slice assignment
        # (NOTE: this also handles scalar broadcasting)
        return fancy_setslice(context, builder, sig, args,
                              index_types, indices)

    # Store source value the given location
    val = context.cast(builder, val, valty, aryty.dtype)
    store_item(context, builder, aryty, val, dataptr)


@lower_builtin(len, types.Buffer)
def array_len(context, builder, sig, args):
    (aryty,) = sig.args
    (ary,) = args
    arystty = make_array(aryty)
    ary = arystty(context, builder, ary)
    shapeary = ary.shape
    res = builder.extract_value(shapeary, 0)
    return impl_ret_untracked(context, builder, sig.return_type, res)


@lower_builtin("array.item", types.Array)
def array_item(context, builder, sig, args):
    aryty, = sig.args
    ary, = args
    ary = make_array(aryty)(context, builder, ary)

    nitems = ary.nitems
    with builder.if_then(builder.icmp_signed('!=', nitems, nitems.type(1)),
                         likely=False):
        msg = "item(): can only convert an array of size 1 to a Python scalar"
        context.call_conv.return_user_exc(builder, ValueError, (msg,))

    return load_item(context, builder, aryty, ary.data)


@lower_builtin("array.itemset", types.Array, types.Any)
def array_itemset(context, builder, sig, args):
    aryty, valty = sig.args
    ary, val = args
    assert valty == aryty.dtype
    ary = make_array(aryty)(context, builder, ary)

    nitems = ary.nitems
    with builder.if_then(builder.icmp_signed('!=', nitems, nitems.type(1)),
                         likely=False):
        msg = "itemset(): can only write to an array of size 1"
        context.call_conv.return_user_exc(builder, ValueError, (msg,))

    store_item(context, builder, aryty, val, ary.data)
    return context.get_dummy_value()


#-------------------------------------------------------------------------------
# Advanced / fancy indexing


class Indexer(object):
    """
    Generic indexer interface, for generating indices over a fancy indexed
    array on a single dimension.
    """

    def prepare(self):
        """
        Prepare the indexer by initializing any required variables, basic
        blocks...
        """
        raise NotImplementedError

    def get_size(self):
        """
        Return this dimension's size as an integer.
        """
        raise NotImplementedError

    def get_shape(self):
        """
        Return this dimension's shape as a tuple.
        """
        raise NotImplementedError

    def get_index_bounds(self):
        """
        Return a half-open [lower, upper) range of indices this dimension
        is guaranteed not to step out of.
        """
        raise NotImplementedError

    def loop_head(self):
        """
        Start indexation loop.  Return a (index, count) tuple.
        *index* is an integer LLVM value representing the index over this
        dimension.
        *count* is either an integer LLVM value representing the current
        iteration count, or None if this dimension should be omitted from
        the indexation result.
        """
        raise NotImplementedError

    def loop_tail(self):
        """
        Finish indexation loop.
        """
        raise NotImplementedError


class EntireIndexer(Indexer):
    """
    Compute indices along an entire array dimension.
    """

    def __init__(self, context, builder, aryty, ary, dim):
        self.context = context
        self.builder = builder
        self.aryty = aryty
        self.ary = ary
        self.dim = dim
        self.ll_intp = self.context.get_value_type(types.intp)

    def prepare(self):
        builder = self.builder
        self.size = builder.extract_value(self.ary.shape, self.dim)
        self.index = cgutils.alloca_once(builder, self.ll_intp)
        self.bb_start = builder.append_basic_block()
        self.bb_end = builder.append_basic_block()

    def get_size(self):
        return self.size

    def get_shape(self):
        return (self.size,)

    def get_index_bounds(self):
        # [0, size)
        return (self.ll_intp(0), self.size)

    def loop_head(self):
        builder = self.builder
        # Initialize loop variable
        self.builder.store(Constant.int(self.ll_intp, 0), self.index)
        builder.branch(self.bb_start)
        builder.position_at_end(self.bb_start)
        cur_index = builder.load(self.index)
        with builder.if_then(builder.icmp_signed('>=', cur_index, self.size),
                             likely=False):
            builder.branch(self.bb_end)
        return cur_index, cur_index

    def loop_tail(self):
        builder = self.builder
        next_index = cgutils.increment_index(builder, builder.load(self.index))
        builder.store(next_index, self.index)
        builder.branch(self.bb_start)
        builder.position_at_end(self.bb_end)


class IntegerIndexer(Indexer):
    """
    Compute indices from a single integer.
    """

    def __init__(self, context, builder, idx):
        self.context = context
        self.builder = builder
        self.idx = idx
        self.ll_intp = self.context.get_value_type(types.intp)

    def prepare(self):
        pass

    def get_size(self):
        return Constant.int(self.ll_intp, 1)

    def get_shape(self):
        return ()

    def get_index_bounds(self):
        # [idx, idx+1)
        return (self.idx, self.builder.add(self.idx, self.get_size()))

    def loop_head(self):
        return self.idx, None

    def loop_tail(self):
        pass


class IntegerArrayIndexer(Indexer):
    """
    Compute indices from an array of integer indices.
    """

    def __init__(self, context, builder, idxty, idxary, size):
        self.context = context
        self.builder = builder
        self.idxty = idxty
        self.idxary = idxary
        self.size = size
        assert idxty.ndim == 1
        self.ll_intp = self.context.get_value_type(types.intp)

    def prepare(self):
        builder = self.builder
        self.idx_size = cgutils.unpack_tuple(builder, self.idxary.shape)[0]
        self.idx_index = cgutils.alloca_once(builder, self.ll_intp)
        self.bb_start = builder.append_basic_block()
        self.bb_end = builder.append_basic_block()

    def get_size(self):
        return self.idx_size

    def get_shape(self):
        return (self.idx_size,)

    def get_index_bounds(self):
        # Pessimal heuristic, as we don't want to scan for the min and max
        return (self.ll_intp(0), self.size)

    def loop_head(self):
        builder = self.builder
        # Initialize loop variable
        self.builder.store(Constant.int(self.ll_intp, 0), self.idx_index)
        builder.branch(self.bb_start)
        builder.position_at_end(self.bb_start)
        cur_index = builder.load(self.idx_index)
        with builder.if_then(builder.icmp_signed('>=', cur_index, self.idx_size),
                             likely=False):
            builder.branch(self.bb_end)
        # Load the actual index from the array of indices
        index = _getitem_array1d(self.context, builder,
                                 self.idxty, self.idxary,
                                 cur_index, wraparound=False)
        index = fix_integer_index(self.context, builder,
                                  self.idxty.dtype, index, self.size)
        return index, cur_index

    def loop_tail(self):
        builder = self.builder
        next_index = cgutils.increment_index(builder,
                                             builder.load(self.idx_index))
        builder.store(next_index, self.idx_index)
        builder.branch(self.bb_start)
        builder.position_at_end(self.bb_end)


class BooleanArrayIndexer(Indexer):
    """
    Compute indices from an array of boolean predicates.
    """

    def __init__(self, context, builder, idxty, idxary):
        self.context = context
        self.builder = builder
        self.idxty = idxty
        self.idxary = idxary
        assert idxty.ndim == 1
        self.ll_intp = self.context.get_value_type(types.intp)
        self.zero = Constant.int(self.ll_intp, 0)

    def prepare(self):
        builder = self.builder
        self.size = cgutils.unpack_tuple(builder, self.idxary.shape)[0]
        self.idx_index = cgutils.alloca_once(builder, self.ll_intp)
        self.count = cgutils.alloca_once(builder, self.ll_intp)
        self.bb_start = builder.append_basic_block()
        self.bb_tail = builder.append_basic_block()
        self.bb_end = builder.append_basic_block()

    def get_size(self):
        builder = self.builder
        count = cgutils.alloca_once_value(builder, self.zero)
        # Sum all true values
        with cgutils.for_range(builder, self.size) as loop:
            c = builder.load(count)
            pred = _getitem_array1d(self.context, builder,
                                    self.idxty, self.idxary,
                                    loop.index, wraparound=False)
            c = builder.add(c, builder.zext(pred, c.type))
            builder.store(c, count)

        return builder.load(count)

    def get_shape(self):
        return (self.get_size(),)

    def get_index_bounds(self):
        # Pessimal heuristic, as we don't want to scan for the
        # first and last true items
        return (self.ll_intp(0), self.size)

    def loop_head(self):
        builder = self.builder
        # Initialize loop variable
        self.builder.store(self.zero, self.idx_index)
        self.builder.store(self.zero, self.count)
        builder.branch(self.bb_start)
        builder.position_at_end(self.bb_start)
        cur_index = builder.load(self.idx_index)
        cur_count = builder.load(self.count)
        with builder.if_then(builder.icmp_signed('>=', cur_index, self.size),
                             likely=False):
            builder.branch(self.bb_end)
        # Load the predicate and branch if false
        pred = _getitem_array1d(self.context, builder,
                                self.idxty, self.idxary,
                                cur_index, wraparound=False)
        with builder.if_then(builder.not_(pred)):
            builder.branch(self.bb_tail)
        # Increment the count for next iteration
        next_count = cgutils.increment_index(builder, cur_count)
        builder.store(next_count, self.count)
        return cur_index, cur_count

    def loop_tail(self):
        builder = self.builder
        builder.branch(self.bb_tail)
        builder.position_at_end(self.bb_tail)
        next_index = cgutils.increment_index(builder,
                                             builder.load(self.idx_index))
        builder.store(next_index, self.idx_index)
        builder.branch(self.bb_start)
        builder.position_at_end(self.bb_end)


class SliceIndexer(Indexer):
    """
    Compute indices along a slice.
    """

    def __init__(self, context, builder, aryty, ary, dim, idxty, slice):
        self.context = context
        self.builder = builder
        self.aryty = aryty
        self.ary = ary
        self.dim = dim
        self.idxty = idxty
        self.slice = slice
        self.ll_intp = self.context.get_value_type(types.intp)
        self.zero = Constant.int(self.ll_intp, 0)

    def prepare(self):
        builder = self.builder
        # Fix slice for the dimension's size
        self.dim_size = builder.extract_value(self.ary.shape, self.dim)
        slicing.guard_invalid_slice(self.context, builder, self.idxty,
                                    self.slice)
        slicing.fix_slice(builder, self.slice, self.dim_size)
        self.is_step_negative = cgutils.is_neg_int(builder, self.slice.step)
        # Create loop entities
        self.index = cgutils.alloca_once(builder, self.ll_intp)
        self.count = cgutils.alloca_once(builder, self.ll_intp)
        self.bb_start = builder.append_basic_block()
        self.bb_end = builder.append_basic_block()

    def get_size(self):
        return slicing.get_slice_length(self.builder, self.slice)

    def get_shape(self):
        return (self.get_size(),)

    def get_index_bounds(self):
        lower, upper = slicing.get_slice_bounds(self.builder, self.slice)
        return lower, upper

    def loop_head(self):
        builder = self.builder
        # Initialize loop variable
        self.builder.store(self.slice.start, self.index)
        self.builder.store(self.zero, self.count)
        builder.branch(self.bb_start)
        builder.position_at_end(self.bb_start)
        cur_index = builder.load(self.index)
        cur_count = builder.load(self.count)
        is_finished = builder.select(self.is_step_negative,
                                     builder.icmp_signed('<=', cur_index,
                                                         self.slice.stop),
                                     builder.icmp_signed('>=', cur_index,
                                                         self.slice.stop))
        with builder.if_then(is_finished, likely=False):
            builder.branch(self.bb_end)
        return cur_index, cur_count

    def loop_tail(self):
        builder = self.builder
        next_index = builder.add(builder.load(self.index), self.slice.step,
                                 flags=['nsw'])
        builder.store(next_index, self.index)
        next_count = cgutils.increment_index(builder, builder.load(self.count))
        builder.store(next_count, self.count)
        builder.branch(self.bb_start)
        builder.position_at_end(self.bb_end)


class FancyIndexer(object):
    """
    Perform fancy indexing on the given array.
    """

    def __init__(self, context, builder, aryty, ary, index_types, indices):
        self.context = context
        self.builder = builder
        self.aryty = aryty
        self.shapes = cgutils.unpack_tuple(builder, ary.shape, aryty.ndim)
        self.strides = cgutils.unpack_tuple(builder, ary.strides, aryty.ndim)
        self.ll_intp = self.context.get_value_type(types.intp)

        indexers = []

        ax = 0
        for indexval, idxty in zip(indices, index_types):
            if idxty is types.ellipsis:
                # Fill up missing dimensions at the middle
                n_missing = aryty.ndim - len(indices) + 1
                for i in range(n_missing):
                    indexer = EntireIndexer(context, builder, aryty, ary, ax)
                    indexers.append(indexer)
                    ax += 1
                continue

            # Regular index value
            if isinstance(idxty, types.SliceType):
                slice = context.make_helper(builder, idxty, indexval)
                indexer = SliceIndexer(context, builder, aryty, ary, ax,
                                       idxty, slice)
                indexers.append(indexer)
            elif isinstance(idxty, types.Integer):
                ind = fix_integer_index(context, builder, idxty, indexval,
                                        self.shapes[ax])
                indexer = IntegerIndexer(context, builder, ind)
                indexers.append(indexer)
            elif isinstance(idxty, types.Array):
                idxary = make_array(idxty)(context, builder, indexval)
                if isinstance(idxty.dtype, types.Integer):
                    indexer = IntegerArrayIndexer(context, builder,
                                                  idxty, idxary,
                                                  self.shapes[ax])
                elif isinstance(idxty.dtype, types.Boolean):
                    indexer = BooleanArrayIndexer(context, builder,
                                                  idxty, idxary)
                else:
                    assert 0
                indexers.append(indexer)
            else:
                raise AssertionError("unexpected index type: %s" % (idxty,))
            ax += 1

        # Fill up missing dimensions at the end
        assert ax <= aryty.ndim, (ax, aryty.ndim)
        while ax < aryty.ndim:
            indexer = EntireIndexer(context, builder, aryty, ary, ax)
            indexers.append(indexer)
            ax += 1

        assert len(indexers) == aryty.ndim, (len(indexers), aryty.ndim)
        self.indexers = indexers

    def prepare(self):
        for i in self.indexers:
            i.prepare()
        # Compute the resulting shape
        self.indexers_shape = sum([i.get_shape() for i in self.indexers], ())

    def get_shape(self):
        """
        Get the resulting data shape as Python tuple.
        """
        return self.indexers_shape

    def get_offset_bounds(self, strides, itemsize):
        """
        Get a half-open [lower, upper) range of byte offsets spanned by
        the indexer with the given strides and itemsize.  The indexer is
        guaranteed to not go past those bounds.
        """
        assert len(strides) == self.aryty.ndim
        builder = self.builder
        is_empty = cgutils.false_bit
        zero = self.ll_intp(0)
        one = self.ll_intp(1)
        lower = zero
        upper = zero
        for indexer, shape, stride in zip(self.indexers, self.indexers_shape,
                                          strides):
            is_empty = builder.or_(is_empty,
                                   builder.icmp_unsigned('==', shape, zero))
            # Compute [lower, upper) indices on this dimension
            lower_index, upper_index = indexer.get_index_bounds()
            lower_offset = builder.mul(stride, lower_index)
            upper_offset = builder.mul(stride, builder.sub(upper_index, one))
            # Adjust total interval
            is_downwards = builder.icmp_signed('<', stride, zero)
            lower = builder.add(lower,
                                builder.select(is_downwards, upper_offset, lower_offset))
            upper = builder.add(upper,
                                builder.select(is_downwards, lower_offset, upper_offset))
        # Make interval half-open
        upper = builder.add(upper, itemsize)
        # Adjust for empty shape
        lower = builder.select(is_empty, zero, lower)
        upper = builder.select(is_empty, zero, upper)
        return lower, upper

    def begin_loops(self):
        indices, counts = zip(*(i.loop_head() for i in self.indexers))
        return indices, counts

    def end_loops(self):
        for i in reversed(self.indexers):
            i.loop_tail()


def fancy_getitem(context, builder, sig, args,
                  aryty, ary, index_types, indices):

    shapes = cgutils.unpack_tuple(builder, ary.shape)
    strides = cgutils.unpack_tuple(builder, ary.strides)
    data = ary.data

    indexer = FancyIndexer(context, builder, aryty, ary,
                           index_types, indices)
    indexer.prepare()

    # Construct output array
    out_ty = sig.return_type
    out_shapes = indexer.get_shape()

    out = _empty_nd_impl(context, builder, out_ty, out_shapes)
    out_data = out.data
    out_idx = cgutils.alloca_once_value(builder,
                                        context.get_constant(types.intp, 0))

    # Loop on source and copy to destination
    indices, _ = indexer.begin_loops()

    # No need to check for wraparound, as the indexers all ensure
    # a positive index is returned.
    ptr = cgutils.get_item_pointer2(builder, data, shapes, strides,
                                    aryty.layout, indices, wraparound=False)
    val = load_item(context, builder, aryty, ptr)

    # Since the destination is C-contiguous, no need for multi-dimensional
    # indexing.
    cur = builder.load(out_idx)
    ptr = builder.gep(out_data, [cur])
    store_item(context, builder, out_ty, val, ptr)
    next_idx = cgutils.increment_index(builder, cur)
    builder.store(next_idx, out_idx)

    indexer.end_loops()

    return impl_ret_new_ref(context, builder, out_ty, out._getvalue())


@lower_builtin('getitem', types.Buffer, types.Array)
def fancy_getitem_array(context, builder, sig, args):
    """
    Advanced or basic indexing with an array.
    """
    aryty, idxty = sig.args
    ary, idx = args
    ary = make_array(aryty)(context, builder, ary)
    if idxty.ndim == 0:
        # 0-d array index acts as a basic integer index
        idxty, idx = normalize_index(context, builder, idxty, idx)
        res = _getitem_array_generic(context, builder, sig.return_type,
                                     aryty, ary, (idxty,), (idx,))
        return impl_ret_borrowed(context, builder, sig.return_type, res)
    else:
        # Advanced indexing
        return fancy_getitem(context, builder, sig, args,
                             aryty, ary, (idxty,), (idx,))


def offset_bounds_from_strides(context, builder, arrty, arr, shapes, strides):
    """
    Compute a half-open range [lower, upper) of byte offsets from the
    array's data pointer, that bound the in-memory extent of the array.

    This mimicks offset_bounds_from_strides() from numpy/core/src/private/mem_overlap.c
    """
    itemsize = arr.itemsize
    zero = itemsize.type(0)
    one = zero.type(1)
    if arrty.layout in 'CF':
        # Array is contiguous: contents are laid out sequentially
        # starting from arr.data and upwards
        lower = zero
        upper = builder.mul(itemsize, arr.nitems)
    else:
        # Non-contiguous array: need to examine strides
        lower = zero
        upper = zero
        for i in range(arrty.ndim):
            # Compute the largest byte offset on this dimension
            #   max_axis_offset = strides[i] * (shapes[i] - 1)
            # (shapes[i] == 0 is catered for by the empty array case below)
            max_axis_offset = builder.mul(strides[i],
                                          builder.sub(shapes[i], one))
            is_upwards = builder.icmp_signed('>=', max_axis_offset, zero)
            # Expand either upwards or downwards depending on stride
            upper = builder.select(is_upwards,
                                   builder.add(upper, max_axis_offset), upper)
            lower = builder.select(is_upwards,
                                   lower, builder.add(lower, max_axis_offset))
        # Return a half-open range
        upper = builder.add(upper, itemsize)
        # Adjust for empty arrays
        is_empty = builder.icmp_signed('==', arr.nitems, zero)
        upper = builder.select(is_empty, zero, upper)
        lower = builder.select(is_empty, zero, lower)

    return lower, upper


def compute_memory_extents(context, builder, lower, upper, data):
    """
    Given [lower, upper) byte offsets and a base data pointer,
    compute the memory pointer bounds as pointer-sized integers.
    """
    data_ptr_as_int = builder.ptrtoint(data, lower.type)
    start = builder.add(data_ptr_as_int, lower)
    end = builder.add(data_ptr_as_int, upper)
    return start, end

def get_array_memory_extents(context, builder, arrty, arr, shapes, strides, data):
    """
    Compute a half-open range [start, end) of pointer-sized integers
    which fully contain the array data.
    """
    lower, upper = offset_bounds_from_strides(context, builder, arrty, arr,
                                              shapes, strides)
    return compute_memory_extents(context, builder, lower, upper, data)


def extents_may_overlap(context, builder, a_start, a_end, b_start, b_end):
    """
    Whether two memory extents [a_start, a_end) and [b_start, b_end)
    may overlap.
    """
    # Comparisons are unsigned, since we are really comparing pointers
    may_overlap = builder.and_(
        builder.icmp_unsigned('<', a_start, b_end),
        builder.icmp_unsigned('<', b_start, a_end),
        )
    return may_overlap


def maybe_copy_source(context, builder, use_copy,
                      srcty, src, src_shapes, src_strides, src_data):
    ptrty = src_data.type

    copy_layout = 'C'
    copy_data = cgutils.alloca_once_value(builder, src_data)
    copy_shapes = src_shapes
    copy_strides = None  # unneeded for contiguous arrays

    with builder.if_then(use_copy, likely=False):
        # Allocate temporary scratchpad
        # XXX: should we use a stack-allocated array for very small
        # data sizes?
        allocsize = builder.mul(src.itemsize, src.nitems)
        data = context.nrt.allocate(builder, allocsize)
        voidptrty = data.type
        data = builder.bitcast(data, ptrty)
        builder.store(data, copy_data)

        # Copy source data into scratchpad
        intp_t = context.get_value_type(types.intp)

        with cgutils.loop_nest(builder, src_shapes, intp_t) as indices:
            src_ptr = cgutils.get_item_pointer2(builder, src_data,
                                                src_shapes, src_strides,
                                                srcty.layout, indices)
            dest_ptr = cgutils.get_item_pointer2(builder, data,
                                                 copy_shapes, copy_strides,
                                                 copy_layout, indices)
            builder.store(builder.load(src_ptr), dest_ptr)

    def src_getitem(source_indices):
        assert len(source_indices) == srcty.ndim
        src_ptr = cgutils.alloca_once(builder, ptrty)
        with builder.if_else(use_copy, likely=False) as (if_copy, otherwise):
            with if_copy:
                builder.store(
                    cgutils.get_item_pointer2(builder, builder.load(copy_data),
                                              copy_shapes, copy_strides,
                                              copy_layout, source_indices,
                                              wraparound=False),
                    src_ptr)
            with otherwise:
                builder.store(
                    cgutils.get_item_pointer2(builder, src_data,
                                              src_shapes, src_strides,
                                              srcty.layout, source_indices,
                                              wraparound=False),
                    src_ptr)
        return load_item(context, builder, srcty, builder.load(src_ptr))

    def src_cleanup():
        # Deallocate memory
        with builder.if_then(use_copy, likely=False):
            data = builder.load(copy_data)
            data = builder.bitcast(data, voidptrty)
            context.nrt.free(builder, data)

    return src_getitem, src_cleanup


def _bc_adjust_dimension(context, builder, shapes, strides, target_shape):
    """
    Preprocess dimension for broadcasting.
    Returns (shapes, strides) such that the ndim match *target_shape*.
    When expanding to higher ndim, the returning shapes and strides are
    prepended with ones and zeros, respectively.
    When truncating to lower ndim, the shapes are checked (in runtime).
    All extra dimension must have size of 1.
    """
    zero = context.get_constant(types.uintp, 0)
    one = context.get_constant(types.uintp, 1)

    # Adjust for broadcasting to higher dimension
    if len(target_shape) > len(shapes):
        nd_diff = len(target_shape) - len(shapes)
        # Fill missing shapes with one, strides with zeros
        shapes = [one] * nd_diff + shapes
        strides = [zero] * nd_diff + strides
    # Adjust for broadcasting to lower dimension
    elif len(target_shape) < len(shapes):
        # Accepted if all extra dims has shape 1
        nd_diff = len(shapes) - len(target_shape)
        dim_is_one = [builder.icmp_unsigned('==', sh, one)
                      for sh in shapes[:nd_diff]]
        accepted = functools.reduce(builder.and_, dim_is_one,
                                    cgutils.true_bit)
        # Check error
        with builder.if_then(builder.not_(accepted), likely=False):
            msg = "cannot broadcast source array for assignment"
            context.call_conv.return_user_exc(builder, ValueError, (msg,))
        # Truncate extra shapes, strides
        shapes = shapes[nd_diff:]
        strides = strides[nd_diff:]

    return shapes, strides


def _bc_adjust_shape_strides(context, builder, shapes, strides, target_shape):
    """
    Broadcast shapes and strides to target_shape given that their ndim already
    matches.  For each location where the shape is 1 and does not match the
    dim for target, it is set to the value at the target and the stride is
    set to zero.
    """
    bc_shapes = []
    bc_strides = []
    zero = context.get_constant(types.uintp, 0)
    one = context.get_constant(types.uintp, 1)
    # Adjust all mismatching ones in shape
    mismatch = [builder.icmp_signed('!=', tar, old)
                for tar, old in zip(target_shape, shapes)]
    src_is_one = [builder.icmp_signed('==', old, one) for old in shapes]
    preds = [builder.and_(x, y) for x, y in zip(mismatch, src_is_one)]
    bc_shapes = [builder.select(p, tar, old)
                 for p, tar, old in zip(preds, target_shape, shapes)]
    bc_strides = [builder.select(p, zero, old)
                  for p, old in zip(preds, strides)]
    return bc_shapes, bc_strides


def _broadcast_to_shape(context, builder, arrtype, arr, target_shape):
    """
    Broadcast the given array to the target_shape.
    Returns (array_type, array)
    """
    # Compute broadcasted shape and strides
    shapes = cgutils.unpack_tuple(builder, arr.shape)
    strides = cgutils.unpack_tuple(builder, arr.strides)

    shapes, strides = _bc_adjust_dimension(context, builder, shapes, strides,
                                           target_shape)
    shapes, strides = _bc_adjust_shape_strides(context, builder, shapes,
                                               strides, target_shape)
    new_arrtype = arrtype.copy(ndim=len(target_shape), layout='A')
    # Create new view
    new_arr = make_array(new_arrtype)(context, builder)
    repl = dict(shape=cgutils.pack_array(builder, shapes),
                strides=cgutils.pack_array(builder, strides))
    cgutils.copy_struct(new_arr, arr, repl)
    return new_arrtype, new_arr


def fancy_setslice(context, builder, sig, args, index_types, indices):
    """
    Implement slice assignment for arrays.  This implementation works for
    basic as well as fancy indexing, since there's no functional difference
    between the two for indexed assignment.
    """
    aryty, _, srcty = sig.args
    ary, _, src = args

    ary = make_array(aryty)(context, builder, ary)
    dest_shapes = cgutils.unpack_tuple(builder, ary.shape)
    dest_strides = cgutils.unpack_tuple(builder, ary.strides)
    dest_data = ary.data

    indexer = FancyIndexer(context, builder, aryty, ary,
                           index_types, indices)
    indexer.prepare()

    if isinstance(srcty, types.Buffer):
        # Source is an array
        src_dtype = srcty.dtype
        index_shape = indexer.get_shape()
        src = make_array(srcty)(context, builder, src)
        # Broadcast source array to shape
        srcty, src = _broadcast_to_shape(context, builder, srcty, src, index_shape)
        src_shapes = cgutils.unpack_tuple(builder, src.shape)
        src_strides = cgutils.unpack_tuple(builder, src.strides)
        src_data = src.data

        # Check shapes are equal
        shape_error = cgutils.false_bit
        assert len(index_shape) == len(src_shapes)

        for u, v in zip(src_shapes, index_shape):
            shape_error = builder.or_(shape_error,
                                      builder.icmp_signed('!=', u, v))

        with builder.if_then(shape_error, likely=False):
            msg = "cannot assign slice from input of different size"
            context.call_conv.return_user_exc(builder, ValueError, (msg,))

        # Check for array overlap
        src_start, src_end = get_array_memory_extents(context, builder, srcty, src,
                                                      src_shapes, src_strides, src_data)

        dest_lower, dest_upper = indexer.get_offset_bounds(dest_strides, ary.itemsize)
        dest_start, dest_end = compute_memory_extents(context, builder,
                                                      dest_lower, dest_upper, dest_data)

        use_copy = extents_may_overlap(context, builder, src_start, src_end, dest_start, dest_end)

        src_getitem, src_cleanup = maybe_copy_source(context, builder, use_copy,
                                                     srcty, src, src_shapes,
                                                     src_strides, src_data)

    elif isinstance(srcty, types.Sequence):
        src_dtype = srcty.dtype

        # Check shape is equal to sequence length
        index_shape = indexer.get_shape()
        assert len(index_shape) == 1
        len_impl = context.get_function(len, signature(types.intp, srcty))
        seq_len = len_impl(builder, (src,))

        shape_error = builder.icmp_signed('!=', index_shape[0], seq_len)

        with builder.if_then(shape_error, likely=False):
            msg = "cannot assign slice from input of different size"
            context.call_conv.return_user_exc(builder, ValueError, (msg,))

        def src_getitem(source_indices):
            idx, = source_indices
            getitem_impl = context.get_function('getitem',
                                                signature(src_dtype, srcty, types.intp))
            return getitem_impl(builder, (src, idx))

        def src_cleanup():
            pass

    else:
        # Source is a scalar (broadcast or not, depending on destination
        # shape).
        src_dtype = srcty

        def src_getitem(source_indices):
            return src

        def src_cleanup():
            pass

    # Loop on destination and copy from source to destination
    dest_indices, counts = indexer.begin_loops()

    # Source is iterated in natural order
    source_indices = tuple(c for c in counts if c is not None)
    val = src_getitem(source_indices)

    # Cast to the destination dtype (cross-dtype slice assignement is allowed)
    val = context.cast(builder, val, src_dtype, aryty.dtype)

    # No need to check for wraparound, as the indexers all ensure
    # a positive index is returned.
    dest_ptr = cgutils.get_item_pointer2(builder, dest_data,
                                         dest_shapes, dest_strides,
                                         aryty.layout, dest_indices,
                                         wraparound=False)
    store_item(context, builder, aryty, val, dest_ptr)

    indexer.end_loops()

    src_cleanup()

    return context.get_dummy_value()


#-------------------------------------------------------------------------------
# Shape / layout altering

def vararg_to_tuple(context, builder, sig, args):
    aryty = sig.args[0]
    dimtys = sig.args[1:]
    # values
    ary = args[0]
    dims = args[1:]
    # coerce all types to intp
    dims = [context.cast(builder, val, ty, types.intp)
            for ty, val in zip(dimtys, dims)]
    # make a tuple
    shape = cgutils.pack_array(builder, dims, dims[0].type)

    shapety = types.UniTuple(dtype=types.intp, count=len(dims))
    new_sig = typing.signature(sig.return_type, aryty, shapety)
    new_args = ary, shape

    return new_sig, new_args


@lower_builtin('array.transpose', types.Array)
def array_transpose(context, builder, sig, args):
    return array_T(context, builder, sig.args[0], args[0])


def permute_arrays(axis, shape, strides):
    if len(axis) != len(set(axis)):
        raise ValueError("repeated axis in transpose")
    dim = len(shape)
    for x in axis:
        if x >= dim or abs(x) > dim:
            raise ValueError("axis is out of bounds for array of given dimension")

    shape[:] = shape[axis]
    strides[:] = strides[axis]


# Transposing an array involves permuting the shape and strides of the array
# based on the given axes.
@lower_builtin('array.transpose', types.Array, types.BaseTuple)
def array_transpose_tuple(context, builder, sig, args):
    aryty = sig.args[0]
    ary = make_array(aryty)(context, builder, args[0])

    axisty, axis = sig.args[1], args[1]
    num_axis, dtype = axisty.count, axisty.dtype

    ll_intp = context.get_value_type(types.intp)
    ll_ary_size = lc.Type.array(ll_intp, num_axis)

    # Allocate memory for axes, shapes, and strides arrays.
    arys = [axis, ary.shape, ary.strides]
    ll_arys = [cgutils.alloca_once(builder, ll_ary_size) for _ in arys]

    # Store axes, shapes, and strides arrays to the allocated memory.
    for src, dst in zip(arys, ll_arys):
        builder.store(src, dst)

    np_ary_ty = types.Array(dtype=dtype, ndim=1, layout='C')
    np_itemsize = context.get_constant(types.intp,
                                       context.get_abi_sizeof(ll_intp))

    # Form NumPy arrays for axes, shapes, and strides arrays.
    np_arys = [make_array(np_ary_ty)(context, builder) for _ in arys]

    # Roughly, `np_ary = np.array(ll_ary)` for each of axes, shapes, and strides.
    for np_ary, ll_ary in zip(np_arys, ll_arys):
        populate_array(np_ary,
                       data=builder.bitcast(ll_ary, ll_intp.as_pointer()),
                       shape=[context.get_constant(types.intp, num_axis)],
                       strides=[np_itemsize],
                       itemsize=np_itemsize,
                       meminfo=None)

    # Pass NumPy arrays formed above to permute_arrays function that permutes
    # shapes and strides based on axis contents.
    context.compile_internal(builder, permute_arrays,
                             typing.signature(types.void,
                                              np_ary_ty, np_ary_ty, np_ary_ty),
                             [a._getvalue() for a in np_arys])

    # Make a new array based on permuted shape and strides and return it.
    ret = make_array(sig.return_type)(context, builder)
    populate_array(ret,
                   data=ary.data,
                   shape=builder.load(ll_arys[1]),
                   strides=builder.load(ll_arys[2]),
                   itemsize=ary.itemsize,
                   meminfo=ary.meminfo,
                   parent=ary.parent)
    res = ret._getvalue()
    return impl_ret_borrowed(context, builder, sig.return_type, res)


@lower_builtin('array.transpose', types.Array, types.VarArg(types.Any))
def array_transpose_vararg(context, builder, sig, args):
    new_sig, new_args = vararg_to_tuple(context, builder, sig, args)
    return array_transpose_tuple(context, builder, new_sig, new_args)


@lower_getattr(types.Array, 'T')
def array_T(context, builder, typ, value):
    if typ.ndim <= 1:
        res = value
    else:
        ary = make_array(typ)(context, builder, value)
        ret = make_array(typ)(context, builder)
        shapes = cgutils.unpack_tuple(builder, ary.shape, typ.ndim)
        strides = cgutils.unpack_tuple(builder, ary.strides, typ.ndim)
        populate_array(ret,
                       data=ary.data,
                       shape=cgutils.pack_array(builder, shapes[::-1]),
                       strides=cgutils.pack_array(builder, strides[::-1]),
                       itemsize=ary.itemsize,
                       meminfo=ary.meminfo,
                       parent=ary.parent)
        res = ret._getvalue()
    return impl_ret_borrowed(context, builder, typ, res)


def _attempt_nocopy_reshape(context, builder, aryty, ary,
                            newnd, newshape, newstrides):
    """
    Call into Numba_attempt_nocopy_reshape() for the given array type
    and instance, and the specified new shape.

    Return value is non-zero if successful, and the array pointed to
    by *newstrides* will be filled up with the computed results.
    """
    ll_intp = context.get_value_type(types.intp)
    ll_intp_star = ll_intp.as_pointer()
    ll_intc = context.get_value_type(types.intc)
    fnty = lc.Type.function(ll_intc, [
        # nd, *dims, *strides
        ll_intp, ll_intp_star, ll_intp_star,
        # newnd, *newdims, *newstrides
        ll_intp, ll_intp_star, ll_intp_star,
        # itemsize, is_f_order
        ll_intp, ll_intc])
    fn = builder.module.get_or_insert_function(
        fnty, name="numba_attempt_nocopy_reshape")

    nd = ll_intp(aryty.ndim)
    shape = cgutils.gep_inbounds(builder, ary._get_ptr_by_name('shape'), 0, 0)
    strides = cgutils.gep_inbounds(builder, ary._get_ptr_by_name('strides'), 0, 0)
    newnd = ll_intp(newnd)
    newshape = cgutils.gep_inbounds(builder, newshape, 0, 0)
    newstrides = cgutils.gep_inbounds(builder, newstrides, 0, 0)
    is_f_order = ll_intc(0)
    res = builder.call(fn, [nd, shape, strides,
                            newnd, newshape, newstrides,
                            ary.itemsize, is_f_order])
    return res


def normalize_reshape_value(origsize, shape):
    num_neg_value = 0
    known_size = 1
    for ax, s in enumerate(shape):
        if s < 0:
            num_neg_value += 1
            neg_ax = ax
        else:
            known_size *= s

    if num_neg_value == 0:
        if origsize != known_size:
            raise ValueError("total size of new array must be unchanged")

    elif num_neg_value == 1:
        # Infer negative dimension
        if known_size == 0:
            inferred = 0
            ok = origsize == 0
        else:
            inferred = origsize // known_size
            ok = origsize % known_size == 0
        if not ok:
            raise ValueError("total size of new array must be unchanged")
        shape[neg_ax] = inferred

    else:
        raise ValueError("multiple negative shape values")


@lower_builtin('array.reshape', types.Array, types.BaseTuple)
def array_reshape(context, builder, sig, args):
    aryty = sig.args[0]
    retty = sig.return_type

    shapety = sig.args[1]
    shape = args[1]

    ll_intp = context.get_value_type(types.intp)
    ll_shape = lc.Type.array(ll_intp, shapety.count)

    ary = make_array(aryty)(context, builder, args[0])

    # We will change the target shape in this slot
    # (see normalize_reshape_value() below)
    newshape = cgutils.alloca_once(builder, ll_shape)
    builder.store(shape, newshape)

    # Create a shape array pointing to the value of newshape.
    # (roughly, `shape_ary = np.array(ary.shape)`)
    shape_ary_ty = types.Array(dtype=shapety.dtype, ndim=1, layout='C')
    shape_ary = make_array(shape_ary_ty)(context, builder)
    shape_itemsize = context.get_constant(types.intp,
                                          context.get_abi_sizeof(ll_intp))
    populate_array(shape_ary,
                   data=builder.bitcast(newshape, ll_intp.as_pointer()),
                   shape=[context.get_constant(types.intp, shapety.count)],
                   strides=[shape_itemsize],
                   itemsize=shape_itemsize,
                   meminfo=None)

    # Compute the original array size
    size = ary.nitems

    # Call our normalizer which will fix the shape array in case of negative
    # shape value
    context.compile_internal(builder, normalize_reshape_value,
                             typing.signature(types.void,
                                              types.uintp, shape_ary_ty),
                             [size, shape_ary._getvalue()])

    # Perform reshape (nocopy)
    newnd = shapety.count
    newstrides = cgutils.alloca_once(builder, ll_shape)

    ok = _attempt_nocopy_reshape(context, builder, aryty, ary, newnd,
                                 newshape, newstrides)
    fail = builder.icmp_unsigned('==', ok, ok.type(0))

    with builder.if_then(fail):
        msg = "incompatible shape for array"
        context.call_conv.return_user_exc(builder, NotImplementedError, (msg,))

    ret = make_array(retty)(context, builder)
    populate_array(ret,
                   data=ary.data,
                   shape=builder.load(newshape),
                   strides=builder.load(newstrides),
                   itemsize=ary.itemsize,
                   meminfo=ary.meminfo,
                   parent=ary.parent)
    res = ret._getvalue()
    return impl_ret_borrowed(context, builder, sig.return_type, res)


@lower_builtin('array.reshape', types.Array, types.VarArg(types.Any))
def array_reshape_vararg(context, builder, sig, args):
    new_sig, new_args = vararg_to_tuple(context, builder, sig, args)
    return array_reshape(context, builder, new_sig, new_args)


@overload(np.reshape)
def np_reshape(a, shape):
    def np_reshape_impl(a, shape):
        return a.reshape(shape)
    return np_reshape_impl


@lower_builtin('array.ravel', types.Array)
def array_ravel(context, builder, sig, args):
    # Only support no argument version (default order='C')
    def imp_nocopy(ary):
        """No copy version"""
        return ary.reshape(ary.size)

    def imp_copy(ary):
        """Copy version"""
        return ary.flatten()

    # If the input array is C layout already, use the nocopy version
    if sig.args[0].layout == 'C':
        imp = imp_nocopy
    # otherwise, use flatten under-the-hood
    else:
        imp = imp_copy

    res = context.compile_internal(builder, imp, sig, args)
    res = impl_ret_new_ref(context, builder, sig.return_type, res)
    return res


@lower_builtin(np.ravel, types.Array)
def np_ravel(context, builder, sig, args):
    def np_ravel_impl(a):
        return a.ravel()

    return context.compile_internal(builder, np_ravel_impl, sig, args)


@lower_builtin('array.flatten', types.Array)
def array_flatten(context, builder, sig, args):
    # Only support flattening to C layout currently.
    def imp(ary):
        return ary.copy().reshape(ary.size)

    res = context.compile_internal(builder, imp, sig, args)
    res = impl_ret_new_ref(context, builder, sig.return_type, res)
    return res


def _change_dtype(context, builder, oldty, newty, ary):
    """
    Attempt to fix up *ary* for switching from *oldty* to *newty*.

    See Numpy's array_descr_set()
    (np/core/src/multiarray/getset.c).
    Attempt to fix the array's shape and strides for a new dtype.
    False is returned on failure, True on success.
    """
    assert oldty.ndim == newty.ndim
    assert oldty.layout == newty.layout

    new_layout = ord(newty.layout)
    any_layout = ord('A')
    c_layout = ord('C')
    f_layout = ord('F')

    int8 = types.int8

    def imp(nd, dims, strides, old_itemsize, new_itemsize, layout):
        # Attempt to update the layout due to limitation of the numba
        # type system.
        if layout == any_layout:
            # Test rightmost stride to be contiguous
            if strides[-1] == old_itemsize:
                # Process this as if it is C contiguous
                layout = int8(c_layout)
            # Test leftmost stride to be F contiguous
            elif strides[0] == old_itemsize:
                # Process this as if it is F contiguous
                layout = int8(f_layout)

        if old_itemsize != new_itemsize and (layout == any_layout or nd == 0):
            return False

        if layout == c_layout:
            i = nd - 1
        else:
            i = 0

        if new_itemsize < old_itemsize:
            # If it is compatible, increase the size of the dimension
            # at the end (or at the front if F-contiguous)
            if (old_itemsize % new_itemsize) != 0:
                return False

            newdim = old_itemsize // new_itemsize
            dims[i] *= newdim
            strides[i] = new_itemsize

        elif new_itemsize > old_itemsize:
            # Determine if last (or first if F-contiguous) dimension
            # is compatible
            bytelength = dims[i] * old_itemsize
            if (bytelength % new_itemsize) != 0:
                return False

            dims[i] = bytelength // new_itemsize
            strides[i] = new_itemsize

        else:
            # Same item size: nothing to do (this also works for
            # non-contiguous arrays).
            pass

        return True

    old_itemsize = context.get_constant(types.intp,
                                        get_itemsize(context, oldty))
    new_itemsize = context.get_constant(types.intp,
                                        get_itemsize(context, newty))

    nd = context.get_constant(types.intp, newty.ndim)
    shape_data = cgutils.gep_inbounds(builder, ary._get_ptr_by_name('shape'),
                                      0, 0)
    strides_data = cgutils.gep_inbounds(builder,
                                        ary._get_ptr_by_name('strides'), 0, 0)

    shape_strides_array_type = types.Array(dtype=types.intp, ndim=1, layout='C')
    arycls = context.make_array(shape_strides_array_type)

    shape_constant = cgutils.pack_array(builder,
                                        [context.get_constant(types.intp,
                                                              newty.ndim)])

    sizeof_intp = context.get_abi_sizeof(context.get_data_type(types.intp))
    sizeof_intp = context.get_constant(types.intp, sizeof_intp)
    strides_constant = cgutils.pack_array(builder, [sizeof_intp])

    shape_ary = arycls(context, builder)

    populate_array(shape_ary,
                   data=shape_data,
                   shape=shape_constant,
                   strides=strides_constant,
                   itemsize=sizeof_intp,
                   meminfo=None)

    strides_ary = arycls(context, builder)
    populate_array(strides_ary,
                   data=strides_data,
                   shape=shape_constant,
                   strides=strides_constant,
                   itemsize=sizeof_intp,
                   meminfo=None)

    shape = shape_ary._getvalue()
    strides = strides_ary._getvalue()
    args = [nd, shape, strides, old_itemsize, new_itemsize,
            context.get_constant(types.int8, new_layout)]

    sig = signature(types.boolean,
                    types.intp,  # nd
                    shape_strides_array_type,  # dims
                    shape_strides_array_type,  # strides
                    types.intp,  # old_itemsize
                    types.intp,  # new_itemsize
                    types.int8,  # layout
                    )

    res = context.compile_internal(builder, imp, sig, args)
    update_array_info(newty, ary)
    res = impl_ret_borrowed(context, builder, sig.return_type, res)
    return res


@lower_builtin('array.view', types.Array, types.DTypeSpec)
def array_view(context, builder, sig, args):
    aryty = sig.args[0]
    retty = sig.return_type

    ary = make_array(aryty)(context, builder, args[0])
    ret = make_array(retty)(context, builder)
    # Copy all fields, casting the "data" pointer appropriately
    fields = set(ret._datamodel._fields)
    for k in sorted(fields):
        val = getattr(ary, k)
        if k == 'data':
            ptrty = ret.data.type
            ret.data = builder.bitcast(val, ptrty)
        else:
            setattr(ret, k, val)

    ok = _change_dtype(context, builder, aryty, retty, ret)
    fail = builder.icmp_unsigned('==', ok, lc.Constant.int(ok.type, 0))

    with builder.if_then(fail):
        msg = "new type not compatible with array"
        context.call_conv.return_user_exc(builder, ValueError, (msg,))

    res = ret._getvalue()
    return impl_ret_borrowed(context, builder, sig.return_type, res)


#-------------------------------------------------------------------------------
# Array attributes

@lower_getattr(types.Array, "dtype")
def array_dtype(context, builder, typ, value):
    res = context.get_dummy_value()
    return impl_ret_untracked(context, builder, typ, res)

@lower_getattr(types.Array, "shape")
@lower_getattr(types.MemoryView, "shape")
def array_shape(context, builder, typ, value):
    arrayty = make_array(typ)
    array = arrayty(context, builder, value)
    res = array.shape
    return impl_ret_untracked(context, builder, typ, res)


@lower_getattr(types.Array, "strides")
@lower_getattr(types.MemoryView, "strides")
def array_strides(context, builder, typ, value):
    arrayty = make_array(typ)
    array = arrayty(context, builder, value)
    res = array.strides
    return impl_ret_untracked(context, builder, typ, res)


@lower_getattr(types.Array, "ndim")
@lower_getattr(types.MemoryView, "ndim")
def array_ndim(context, builder, typ, value):
    res = context.get_constant(types.intp, typ.ndim)
    return impl_ret_untracked(context, builder, typ, res)


@lower_getattr(types.Array, "size")
def array_size(context, builder, typ, value):
    arrayty = make_array(typ)
    array = arrayty(context, builder, value)
    res = array.nitems
    return impl_ret_untracked(context, builder, typ, res)


@lower_getattr(types.Array, "itemsize")
@lower_getattr(types.MemoryView, "itemsize")
def array_itemsize(context, builder, typ, value):
    arrayty = make_array(typ)
    array = arrayty(context, builder, value)
    res = array.itemsize
    return impl_ret_untracked(context, builder, typ, res)


@lower_getattr(types.MemoryView, "nbytes")
def array_nbytes(context, builder, typ, value):
    """
    nbytes = size * itemsize
    """
    arrayty = make_array(typ)
    array = arrayty(context, builder, value)
    dims = cgutils.unpack_tuple(builder, array.shape, typ.ndim)
    res = builder.mul(array.nitems, array.itemsize)
    return impl_ret_untracked(context, builder, typ, res)


@lower_getattr(types.MemoryView, "contiguous")
def array_contiguous(context, builder, typ, value):
    res = context.get_constant(types.boolean, typ.is_contig)
    return impl_ret_untracked(context, builder, typ, res)

@lower_getattr(types.MemoryView, "c_contiguous")
def array_c_contiguous(context, builder, typ, value):
    res = context.get_constant(types.boolean, typ.is_c_contig)
    return impl_ret_untracked(context, builder, typ, res)

@lower_getattr(types.MemoryView, "f_contiguous")
def array_f_contiguous(context, builder, typ, value):
    res = context.get_constant(types.boolean, typ.is_f_contig)
    return impl_ret_untracked(context, builder, typ, res)


@lower_getattr(types.MemoryView, "readonly")
def array_readonly(context, builder, typ, value):
    res = context.get_constant(types.boolean, not typ.mutable)
    return impl_ret_untracked(context, builder, typ, res)


# array.ctypes

@lower_getattr(types.Array, "ctypes")
def array_ctypes(context, builder, typ, value):
    arrayty = make_array(typ)
    array = arrayty(context, builder, value)
    # Create new ArrayCType structure
    ctinfo = context.make_helper(builder, types.ArrayCTypes(typ))
    ctinfo.data = array.data
    res = ctinfo._getvalue()
    return impl_ret_untracked(context, builder, typ, res)

@lower_getattr(types.ArrayCTypes, "data")
def array_ctypes_data(context, builder, typ, value):
    ctinfo = context.make_helper(builder, typ, value=value)
    res = ctinfo.data
    # Convert it to an integer
    res = builder.ptrtoint(res, context.get_value_type(types.intp))
    return impl_ret_untracked(context, builder, typ, res)

@lower_cast(types.ArrayCTypes, types.CPointer)
@lower_cast(types.ArrayCTypes, types.voidptr)
def array_ctypes_to_pointer(context, builder, fromty, toty, val):
    ctinfo = context.make_helper(builder, fromty, value=val)
    res = ctinfo.data
    res = builder.bitcast(res, context.get_value_type(toty))
    return impl_ret_untracked(context, builder, toty, res)


def _call_contiguous_check(checker, context, builder, aryty, ary):
    """Helper to invoke the contiguous checker function on an array

    Args
    ----
    checker :
        ``numba.numpy_supports.is_contiguous``, or
        ``numba.numpy_supports.is_fortran``.
    context : target context
    builder : llvm ir builder
    aryty : numba type
    ary : llvm value
    """
    ary = make_array(aryty)(context, builder, value=ary)
    tup_intp = types.UniTuple(types.intp, aryty.ndim)
    itemsize = context.get_abi_sizeof(context.get_value_type(aryty.dtype))
    check_sig = signature(types.bool_, tup_intp, tup_intp, types.intp)
    check_args = [ary.shape, ary.strides,
                  context.get_constant(types.intp, itemsize)]
    is_contig = context.compile_internal(builder, checker, check_sig,
                                         check_args)
    return is_contig


# array.flags

@lower_getattr(types.Array, "flags")
def array_flags(context, builder, typ, value):
    flagsobj = context.make_helper(builder, types.ArrayFlags(typ))
    flagsobj.parent = value
    res = flagsobj._getvalue()
    return impl_ret_new_ref(context, builder, typ, res)

@lower_getattr(types.ArrayFlags, "contiguous")
@lower_getattr(types.ArrayFlags, "c_contiguous")
def array_flags_c_contiguous(context, builder, typ, value):
    if typ.array_type.layout != 'C':
        # any layout can stil be contiguous
        flagsobj = context.make_helper(builder, typ, value=value)
        res = _call_contiguous_check(is_contiguous, context, builder,
                                     typ.array_type, flagsobj.parent)
    else:
        val = typ.array_type.layout == 'C'
        res = context.get_constant(types.boolean, val)
    return impl_ret_untracked(context, builder, typ, res)

@lower_getattr(types.ArrayFlags, "f_contiguous")
def array_flags_f_contiguous(context, builder, typ, value):
    if typ.array_type.layout != 'F':
        # any layout can stil be contiguous
        flagsobj = context.make_helper(builder, typ, value=value)
        res = _call_contiguous_check(is_fortran, context, builder,
                                     typ.array_type, flagsobj.parent)
    else:
        layout = typ.array_type.layout
        val = layout == 'F' if typ.array_type.ndim > 1 else layout in 'CF'
        res = context.get_constant(types.boolean, val)
    return impl_ret_untracked(context, builder, typ, res)


#-------------------------------------------------------------------------------
# .real / .imag

@lower_getattr(types.Array, "real")
def array_real_part(context, builder, typ, value):
    if typ.dtype in types.complex_domain:
        return array_complex_attr(context, builder, typ, value, attr='real')
    elif typ.dtype in types.number_domain:
        # as an identity function
        return impl_ret_borrowed(context, builder, typ, value)
    else:
        raise NotImplementedError('unsupported .real for {}'.format(type.dtype))


@lower_getattr(types.Array, "imag")
def array_imag_part(context, builder, typ, value):
    if typ.dtype in types.complex_domain:
        return array_complex_attr(context, builder, typ, value, attr='imag')
    elif typ.dtype in types.number_domain:
        # return a readonly zero array
        sig = signature(typ.copy(readonly=True), typ)
        return numpy_zeros_like_nd(context, builder, sig, [value])
    else:
        raise NotImplementedError('unsupported .imag for {}'.format(type.dtype))


def array_complex_attr(context, builder, typ, value, attr):
    """
    Given a complex array, it's memory layout is:

        R C R C R C
        ^   ^   ^

    (`R` indicates a float for the real part;
     `C` indicates a float for the imaginery part;
     the `^` indicates the start of each element)

    To get the real part, we can simply change the dtype and itemsize to that
    of the underlying float type.  The new layout is:

        R x R x R x
        ^   ^   ^

    (`x` indicates unused)

    A load operation will use the dtype to determine the number of bytes to
    load.

    To get the imaginary part, we shift the pointer by 1 float offset and
    change the dtype and itemsize.  The new layout is:

        x C x C x C
          ^   ^   ^
    """
    if attr not in ['real', 'imag'] or typ.dtype not in types.complex_domain:
        raise NotImplementedError("cannot get attribute `{}`".format(attr))

    arrayty = make_array(typ)
    array = arrayty(context, builder, value)

    # sizeof underlying float type
    flty = typ.dtype.underlying_float
    sizeof_flty = context.get_abi_sizeof(context.get_data_type(flty))
    itemsize = array.itemsize.type(sizeof_flty)

    # cast data pointer to float type
    llfltptrty = context.get_value_type(flty).as_pointer()
    dataptr = builder.bitcast(array.data, llfltptrty)

    # add offset
    if attr == 'imag':
        dataptr = builder.gep(dataptr, [ir.IntType(32)(1)])

    # make result
    resultty = typ.copy(dtype=flty, layout='A')
    result = make_array(resultty)(context, builder)
    repl = dict(data=dataptr, itemsize=itemsize)
    cgutils.copy_struct(result, array, repl)
    return impl_ret_borrowed(context, builder, resultty, result._getvalue())


#-------------------------------------------------------------------------------
# DType attribute

@lower_getattr(types.DType, 'type')
def dtype_type(context, builder, dtypety, dtypeval):
    # Just return a dummy opaque value
    return context.get_dummy_value()

@lower_getattr(types.DType, 'kind')
def dtype_type(context, builder, dtypety, dtypeval):
    # Just return a dummy opaque value
    return context.get_dummy_value()

#-------------------------------------------------------------------------------
# Structured / record lookup

@lower_getattr_generic(types.Array)
def array_record_getattr(context, builder, typ, value, attr):
    """
    Generic getattr() implementation for record arrays: fetch the given
    record member, i.e. a subarray.
    """
    arrayty = make_array(typ)
    array = arrayty(context, builder, value)

    rectype = typ.dtype
    if not isinstance(rectype, types.Record):
        raise NotImplementedError("attribute %r of %s not defined" % (attr, typ))
    dtype = rectype.typeof(attr)
    offset = rectype.offset(attr)

    resty = typ.copy(dtype=dtype, layout='A')

    raryty = make_array(resty)

    rary = raryty(context, builder)

    constoffset = context.get_constant(types.intp, offset)

    llintp = context.get_value_type(types.intp)
    newdata = builder.add(builder.ptrtoint(array.data, llintp), constoffset)
    newdataptr = builder.inttoptr(newdata, rary.data.type)

    datasize = context.get_abi_sizeof(context.get_data_type(dtype))
    populate_array(rary,
                   data=newdataptr,
                   shape=array.shape,
                   strides=array.strides,
                   itemsize=context.get_constant(types.intp, datasize),
                   meminfo=array.meminfo,
                   parent=array.parent)
    res = rary._getvalue()
    return impl_ret_borrowed(context, builder, resty, res)

@lower_builtin('static_getitem', types.Array, types.Const)
def array_record_getitem(context, builder, sig, args):
    index = args[1]
    if not isinstance(index, str):
        # This will fallback to normal getitem
        raise NotImplementedError
    return array_record_getattr(context, builder, sig.args[0], args[0], index)


@lower_getattr_generic(types.Record)
def record_getattr(context, builder, typ, value, attr):
    """
    Generic getattr() implementation for records: fetch the given
    record member, i.e. a scalar.
    """
    context.sentry_record_alignment(typ, attr)
    offset = typ.offset(attr)
    elemty = typ.typeof(attr)

    if isinstance(elemty, types.NestedArray):
        # Only a nested array's *data* is stored in a structured array,
        # so we create an array structure to point to that data.
        aryty = make_array(elemty)
        ary = aryty(context, builder)
        dtype = elemty.dtype
        newshape = [context.get_constant(types.intp, s) for s in
                    elemty.shape]
        newstrides = [context.get_constant(types.intp, s) for s in
                      elemty.strides]
        newdata = cgutils.get_record_member(builder, value, offset,
                                            context.get_data_type(dtype))
        populate_array(
            ary,
            data=newdata,
            shape=cgutils.pack_array(builder, newshape),
            strides=cgutils.pack_array(builder, newstrides),
            itemsize=context.get_constant(types.intp, elemty.size),
            meminfo=None,
            parent=None,
        )
        res = ary._getvalue()
        return impl_ret_borrowed(context, builder, typ, res)
    else:
        dptr = cgutils.get_record_member(builder, value, offset,
                                         context.get_data_type(elemty))
        align = None if typ.aligned else 1
        res = context.unpack_value(builder, elemty, dptr, align)
        return impl_ret_borrowed(context, builder, typ, res)

@lower_setattr_generic(types.Record)
def record_setattr(context, builder, sig, args, attr):
    """
    Generic setattr() implementation for records: set the given
    record member, i.e. a scalar.
    """
    typ, valty = sig.args
    target, val = args

    context.sentry_record_alignment(typ, attr)
    offset = typ.offset(attr)
    elemty = typ.typeof(attr)

    dptr = cgutils.get_record_member(builder, target, offset,
                                     context.get_data_type(elemty))
    val = context.cast(builder, val, valty, elemty)
    align = None if typ.aligned else 1
    context.pack_value(builder, elemty, val, dptr, align=align)


@lower_builtin('static_getitem', types.Record, types.Const)
def record_getitem(context, builder, sig, args):
    """
    Record.__getitem__ redirects to getattr()
    """
    impl = context.get_getattr(sig.args[0], args[1])
    return impl(context, builder, sig.args[0], args[0], args[1])

@lower_builtin('static_setitem', types.Record, types.Const, types.Any)
def record_setitem(context, builder, sig, args):
    """
    Record.__setitem__ redirects to setattr()
    """
    recty, _, valty = sig.args
    rec, idx, val = args
    getattr_sig = signature(sig.return_type, recty, valty)
    impl = context.get_setattr(idx, getattr_sig)
    assert impl is not None
    return impl(builder, (rec, val))


#-------------------------------------------------------------------------------
# Constant arrays and records


@lower_constant(types.Array)
def constant_record(context, builder, ty, pyval):
    """
    Create a constant array (mechanism is target-dependent).
    """
    return context.make_constant_array(builder, ty, pyval)

@lower_constant(types.Record)
def constant_record(context, builder, ty, pyval):
    """
    Create a record constant as a stack-allocated array of bytes.
    """
    lty = ir.ArrayType(ir.IntType(8), pyval.nbytes)
    val = lty(bytearray(pyval.tostring()))
    return cgutils.alloca_once_value(builder, val)


#-------------------------------------------------------------------------------
# Comparisons

@lower_builtin('is', types.Array, types.Array)
def array_is(context, builder, sig, args):
    aty, bty = sig.args
    if aty != bty:
        return cgutils.false_bit

    def array_is_impl(a, b):
        return (a.shape == b.shape and
                a.strides == b.strides and
                a.ctypes.data == b.ctypes.data)

    return context.compile_internal(builder, array_is_impl, sig, args)


#-------------------------------------------------------------------------------
# builtin `np.flat` implementation

def make_array_flat_cls(flatiterty):
    """
    Return the Structure representation of the given *flatiterty* (an
    instance of types.NumpyFlatType).
    """
    return _make_flattening_iter_cls(flatiterty, 'flat')


def make_array_ndenumerate_cls(nditerty):
    """
    Return the Structure representation of the given *nditerty* (an
    instance of types.NumpyNdEnumerateType).
    """
    return _make_flattening_iter_cls(nditerty, 'ndenumerate')


def _increment_indices(context, builder, ndim, shape, indices, end_flag=None,
                       loop_continue=None, loop_break=None):
    zero = context.get_constant(types.intp, 0)

    bbend = builder.append_basic_block('end_increment')

    if end_flag is not None:
        builder.store(cgutils.false_byte, end_flag)

    for dim in reversed(range(ndim)):
        idxptr = cgutils.gep_inbounds(builder, indices, dim)
        idx = cgutils.increment_index(builder, builder.load(idxptr))

        count = shape[dim]
        in_bounds = builder.icmp_signed('<', idx, count)
        with cgutils.if_likely(builder, in_bounds):
            # New index is still in bounds
            builder.store(idx, idxptr)
            if loop_continue is not None:
                loop_continue(dim)
            builder.branch(bbend)
        # Index out of bounds => reset it and proceed it to outer index
        builder.store(zero, idxptr)
        if loop_break is not None:
            loop_break(dim)

    if end_flag is not None:
        builder.store(cgutils.true_byte, end_flag)
    builder.branch(bbend)

    builder.position_at_end(bbend)

def _increment_indices_array(context, builder, arrty, arr, indices, end_flag=None):
    shape = cgutils.unpack_tuple(builder, arr.shape, arrty.ndim)
    _increment_indices(context, builder, arrty.ndim, shape, indices, end_flag)


def make_nditer_cls(nditerty):
    """
    Return the Structure representation of the given *nditerty* (an
    instance of types.NumpyNdIterType).
    """
    ndim = nditerty.ndim
    layout = nditerty.layout
    narrays = len(nditerty.arrays)
    nshapes = ndim if nditerty.need_shaped_indexing else 1

    class BaseSubIter(object):
        """
        Base class for sub-iterators of a nditer() instance.
        """

        def __init__(self, nditer, member_name, start_dim, end_dim):
            self.nditer = nditer
            self.member_name = member_name
            self.start_dim = start_dim
            self.end_dim = end_dim
            self.ndim = end_dim - start_dim

        def set_member_ptr(self, ptr):
            setattr(self.nditer, self.member_name, ptr)

        @utils.cached_property
        def member_ptr(self):
            return getattr(self.nditer, self.member_name)

        def init_specific(self, context, builder):
            pass

        def loop_continue(self, context, builder, logical_dim):
            pass

        def loop_break(self, context, builder, logical_dim):
            pass


    class FlatSubIter(BaseSubIter):
        """
        Sub-iterator walking a contiguous array in physical order, with
        support for broadcasting (the index is reset on the outer dimension).
        """

        def init_specific(self, context, builder):
            zero = context.get_constant(types.intp, 0)
            self.set_member_ptr(cgutils.alloca_once_value(builder, zero))

        def compute_pointer(self, context, builder, indices, arrty, arr):
            index = builder.load(self.member_ptr)
            return builder.gep(arr.data, [index])

        def loop_continue(self, context, builder, logical_dim):
            if logical_dim == self.ndim - 1:
                # Only increment index inside innermost logical dimension
                index = builder.load(self.member_ptr)
                index = cgutils.increment_index(builder, index)
                builder.store(index, self.member_ptr)

        def loop_break(self, context, builder, logical_dim):
            if logical_dim == 0:
                # At the exit of outermost logical dimension, reset index
                zero = context.get_constant(types.intp, 0)
                builder.store(zero, self.member_ptr)
            elif logical_dim == self.ndim - 1:
                # Inside innermost logical dimension, increment index
                index = builder.load(self.member_ptr)
                index = cgutils.increment_index(builder, index)
                builder.store(index, self.member_ptr)


    class TrivialFlatSubIter(BaseSubIter):
        """
        Sub-iterator walking a contiguous array in physical order,
        *without* support for broadcasting.
        """

        def init_specific(self, context, builder):
            assert not nditerty.need_shaped_indexing

        def compute_pointer(self, context, builder, indices, arrty, arr):
            assert len(indices) <= 1, len(indices)
            return builder.gep(arr.data, indices)


    class IndexedSubIter(BaseSubIter):
        """
        Sub-iterator walking an array in logical order.
        """

        def compute_pointer(self, context, builder, indices, arrty, arr):
            assert len(indices) == self.ndim
            return cgutils.get_item_pointer(builder, arrty, arr,
                                            indices, wraparound=False)


    class ZeroDimSubIter(BaseSubIter):
        """
        Sub-iterator "walking" a 0-d array.
        """

        def compute_pointer(self, context, builder, indices, arrty, arr):
            return arr.data


    class ScalarSubIter(BaseSubIter):
        """
        Sub-iterator "walking" a scalar value.
        """

        def compute_pointer(self, context, builder, indices, arrty, arr):
            return arr


    class NdIter(cgutils.create_struct_proxy(nditerty)):
        """
        .nditer() implementation.

        Note: 'F' layout means the shape is iterated in reverse logical order,
        so indices and shapes arrays have to be reversed as well.
        """

        @utils.cached_property
        def subiters(self):
            l = []
            factories = {'flat': FlatSubIter if nditerty.need_shaped_indexing
                                 else TrivialFlatSubIter,
                         'indexed': IndexedSubIter,
                         '0d': ZeroDimSubIter,
                         'scalar': ScalarSubIter,
                         }
            for i, sub in enumerate(nditerty.indexers):
                kind, start_dim, end_dim, _ = sub
                member_name = 'index%d' % i
                factory = factories[kind]
                l.append(factory(self, member_name, start_dim, end_dim))
            return l

        def init_specific(self, context, builder, arrtys, arrays):
            """
            Initialize the nditer() instance for the specific array inputs.
            """
            zero = context.get_constant(types.intp, 0)

            # Store inputs
            self.arrays = context.make_tuple(builder, types.Tuple(arrtys),
                                             arrays)
            # Create slots for scalars
            for i, ty in enumerate(arrtys):
                if not isinstance(ty, types.Array):
                    member_name = 'scalar%d' % i
                    # XXX as_data()?
                    slot = cgutils.alloca_once_value(builder, arrays[i])
                    setattr(self, member_name, slot)

            arrays = self._arrays_or_scalars(context, builder, arrtys, arrays)

            # Extract iterator shape (the shape of the most-dimensional input)
            main_shape_ty = types.UniTuple(types.intp, ndim)
            main_shape = None
            main_nitems = None
            for i, arrty in enumerate(arrtys):
                if isinstance(arrty, types.Array) and arrty.ndim == ndim:
                    main_shape = arrays[i].shape
                    main_nitems = arrays[i].nitems
                    break
            else:
                # Only scalar inputs => synthesize a dummy shape
                assert ndim == 0
                main_shape = context.make_tuple(builder, main_shape_ty, ())
                main_nitems = context.get_constant(types.intp, 1)

            # Validate shapes of array inputs
            def check_shape(shape, main_shape):
                n = len(shape)
                for i in range(n):
                    if shape[i] != main_shape[len(main_shape) - n + i]:
                        raise ValueError("nditer(): operands could not be broadcast together")

            for arrty, arr in zip(arrtys, arrays):
                if isinstance(arrty, types.Array) and arrty.ndim > 0:
                    context.compile_internal(builder, check_shape,
                                             signature(types.none,
                                                       types.UniTuple(types.intp, arrty.ndim),
                                                       main_shape_ty),
                                             (arr.shape, main_shape))

            # Compute shape and size
            shapes = cgutils.unpack_tuple(builder, main_shape)
            if layout == 'F':
                shapes = shapes[::-1]

            # If shape is empty, mark iterator exhausted
            shape_is_empty = builder.icmp_signed('==', main_nitems, zero)
            exhausted = builder.select(shape_is_empty, cgutils.true_byte,
                                       cgutils.false_byte)

            if not nditerty.need_shaped_indexing:
                # Flatten shape to make iteration faster on small innermost
                # dimensions (e.g. a (100000, 3) shape)
                shapes = (main_nitems,)
            assert len(shapes) == nshapes

            indices = cgutils.alloca_once(builder, zero.type, size=nshapes)
            for dim in range(nshapes):
                idxptr = cgutils.gep_inbounds(builder, indices, dim)
                builder.store(zero, idxptr)

            self.indices = indices
            self.shape = cgutils.pack_array(builder, shapes, zero.type)
            self.exhausted = cgutils.alloca_once_value(builder, exhausted)

            # Initialize subiterators
            for subiter in self.subiters:
                subiter.init_specific(context, builder)

        def iternext_specific(self, context, builder, result):
            """
            Compute next iteration of the nditer() instance.
            """
            bbend = builder.append_basic_block('end')

            # Branch early if exhausted
            exhausted = cgutils.as_bool_bit(builder, builder.load(self.exhausted))
            with cgutils.if_unlikely(builder, exhausted):
                result.set_valid(False)
                builder.branch(bbend)

            arrtys = nditerty.arrays
            arrays = cgutils.unpack_tuple(builder, self.arrays)
            arrays = self._arrays_or_scalars(context, builder, arrtys, arrays)
            indices = self.indices

            # Compute iterated results
            result.set_valid(True)
            views = self._make_views(context, builder, indices, arrtys, arrays)
            views = [v._getvalue() for v in views]
            if len(views) == 1:
                result.yield_(views[0])
            else:
                result.yield_(context.make_tuple(builder, nditerty.yield_type,
                                                 views))

            shape = cgutils.unpack_tuple(builder, self.shape)
            _increment_indices(context, builder, len(shape), shape,
                               indices, self.exhausted,
                               functools.partial(self._loop_continue, context, builder),
                               functools.partial(self._loop_break, context, builder),
                               )

            builder.branch(bbend)
            builder.position_at_end(bbend)

        def _loop_continue(self, context, builder, dim):
            for sub in self.subiters:
                if sub.start_dim <= dim < sub.end_dim:
                    sub.loop_continue(context, builder, dim - sub.start_dim)

        def _loop_break(self, context, builder, dim):
            for sub in self.subiters:
                if sub.start_dim <= dim < sub.end_dim:
                    sub.loop_break(context, builder, dim - sub.start_dim)

        def _make_views(self, context, builder, indices, arrtys, arrays):
            """
            Compute the views to be yielded.
            """
            views = [None] * narrays
            indexers = nditerty.indexers
            subiters = self.subiters
            rettys = nditerty.yield_type
            if isinstance(rettys, types.BaseTuple):
                rettys = list(rettys)
            else:
                rettys = [rettys]
            indices = [builder.load(cgutils.gep_inbounds(builder, indices, i))
                       for i in range(nshapes)]

            for sub, subiter in zip(indexers, subiters):
                _, _, _, array_indices = sub
                sub_indices = indices[subiter.start_dim:subiter.end_dim]
                if layout == 'F':
                    sub_indices = sub_indices[::-1]
                for i in array_indices:
                    assert views[i] is None
                    views[i] = self._make_view(context, builder, sub_indices,
                                               rettys[i],
                                               arrtys[i], arrays[i], subiter)
            assert all(v for v in views)
            return views

        def _make_view(self, context, builder, indices, retty, arrty, arr, subiter):
            """
            Compute a 0d view for a given input array.
            """
            assert isinstance(retty, types.Array) and retty.ndim == 0

            ptr = subiter.compute_pointer(context, builder, indices, arrty, arr)
            view = context.make_array(retty)(context, builder)

            itemsize = get_itemsize(context, retty)
            shape = context.make_tuple(builder, types.UniTuple(types.intp, 0), ())
            strides = context.make_tuple(builder, types.UniTuple(types.intp, 0), ())
            # HACK: meminfo=None avoids expensive refcounting operations
            # on ephemeral views
            populate_array(view, ptr, shape, strides, itemsize, meminfo=None)
            return view

        def _arrays_or_scalars(self, context, builder, arrtys, arrays):
            # Return a list of either array structures or pointers to
            # scalar slots
            l = []
            for i, (arrty, arr) in enumerate(zip(arrtys, arrays)):
                if isinstance(arrty, types.Array):
                    l.append(context.make_array(arrty)(context, builder, value=arr))
                else:
                    l.append(getattr(self, "scalar%d" % i))
            return l

    return NdIter


def make_ndindex_cls(nditerty):
    """
    Return the Structure representation of the given *nditerty* (an
    instance of types.NumpyNdIndexType).
    """
    ndim = nditerty.ndim

    class NdIndexIter(cgutils.create_struct_proxy(nditerty)):
        """
        .ndindex() implementation.
        """

        def init_specific(self, context, builder, shapes):
            zero = context.get_constant(types.intp, 0)
            indices = cgutils.alloca_once(builder, zero.type,
                                          size=context.get_constant(types.intp,
                                                                    ndim))
            exhausted = cgutils.alloca_once_value(builder, cgutils.false_byte)

            for dim in range(ndim):
                idxptr = cgutils.gep_inbounds(builder, indices, dim)
                builder.store(zero, idxptr)
                # 0-sized dimensions really indicate an empty array,
                # but we have to catch that condition early to avoid
                # a bug inside the iteration logic.
                dim_size = shapes[dim]
                dim_is_empty = builder.icmp(lc.ICMP_EQ, dim_size, zero)
                with cgutils.if_unlikely(builder, dim_is_empty):
                    builder.store(cgutils.true_byte, exhausted)

            self.indices = indices
            self.exhausted = exhausted
            self.shape = cgutils.pack_array(builder, shapes, zero.type)

        def iternext_specific(self, context, builder, result):
            zero = context.get_constant(types.intp, 0)

            bbend = builder.append_basic_block('end')

            exhausted = cgutils.as_bool_bit(builder, builder.load(self.exhausted))
            with cgutils.if_unlikely(builder, exhausted):
                result.set_valid(False)
                builder.branch(bbend)

            indices = [builder.load(cgutils.gep_inbounds(builder, self.indices, dim))
                       for dim in range(ndim)]
            for load in indices:
                mark_positive(builder, load)

            result.yield_(cgutils.pack_array(builder, indices, zero.type))
            result.set_valid(True)

            shape = cgutils.unpack_tuple(builder, self.shape, ndim)
            _increment_indices(context, builder, ndim, shape,
                               self.indices, self.exhausted)

            builder.branch(bbend)
            builder.position_at_end(bbend)

    return NdIndexIter


def _make_flattening_iter_cls(flatiterty, kind):
    assert kind in ('flat', 'ndenumerate')

    array_type = flatiterty.array_type
    dtype = array_type.dtype

    if array_type.layout == 'C':
        class CContiguousFlatIter(cgutils.create_struct_proxy(flatiterty)):
            """
            .flat() / .ndenumerate() implementation for C-contiguous arrays.
            """

            def init_specific(self, context, builder, arrty, arr):
                zero = context.get_constant(types.intp, 0)
                self.index = cgutils.alloca_once_value(builder, zero)
                # We can't trust strides[-1] to always contain the right
                # step value, see
                # http://docs.scipy.org/doc/numpy-dev/release.html#npy-relaxed-strides-checking
                self.stride = arr.itemsize

                if kind == 'ndenumerate':
                    # Zero-initialize the indices array.
                    indices = cgutils.alloca_once(
                        builder, zero.type,
                        size=context.get_constant(types.intp, arrty.ndim))

                    for dim in range(arrty.ndim):
                        idxptr = cgutils.gep_inbounds(builder, indices, dim)
                        builder.store(zero, idxptr)

                    self.indices = indices

            # NOTE: Using gep() instead of explicit pointer addition helps
            # LLVM vectorize the loop (since the stride is known and
            # constant).  This is not possible in the non-contiguous case,
            # where the strides are unknown at compile-time.

            def iternext_specific(self, context, builder, arrty, arr, result):
                zero = context.get_constant(types.intp, 0)

                ndim = arrty.ndim
                nitems = arr.nitems

                index = builder.load(self.index)
                is_valid = builder.icmp(lc.ICMP_SLT, index, nitems)
                result.set_valid(is_valid)

                with cgutils.if_likely(builder, is_valid):
                    ptr = builder.gep(arr.data, [index])
                    value = load_item(context, builder, arrty, ptr)
                    if kind == 'flat':
                        result.yield_(value)
                    else:
                        # ndenumerate(): fetch and increment indices
                        indices = self.indices
                        idxvals = [builder.load(cgutils.gep_inbounds(builder, indices, dim))
                                   for dim in range(ndim)]
                        idxtuple = cgutils.pack_array(builder, idxvals)
                        result.yield_(
                            cgutils.make_anonymous_struct(builder, [idxtuple, value]))
                        _increment_indices_array(context, builder, arrty, arr, indices)

                    index = cgutils.increment_index(builder, index)
                    builder.store(index, self.index)

            def getitem(self, context, builder, arrty, arr, index):
                ptr = builder.gep(arr.data, [index])
                return load_item(context, builder, arrty, ptr)

            def setitem(self, context, builder, arrty, arr, index, value):
                ptr = builder.gep(arr.data, [index])
                store_item(context, builder, arrty, value, ptr)

        return CContiguousFlatIter

    else:
        class FlatIter(cgutils.create_struct_proxy(flatiterty)):
            """
            Generic .flat() / .ndenumerate() implementation for
            non-contiguous arrays.
            It keeps track of pointers along each dimension in order to
            minimize computations.
            """

            def init_specific(self, context, builder, arrty, arr):
                zero = context.get_constant(types.intp, 0)
                data = arr.data
                ndim = arrty.ndim
                shapes = cgutils.unpack_tuple(builder, arr.shape, ndim)

                indices = cgutils.alloca_once(builder, zero.type,
                                              size=context.get_constant(types.intp,
                                                                        arrty.ndim))
                pointers = cgutils.alloca_once(builder, data.type,
                                               size=context.get_constant(types.intp,
                                                                         arrty.ndim))
                exhausted = cgutils.alloca_once_value(builder, cgutils.false_byte)

                # Initialize indices and pointers with their start values.
                for dim in range(ndim):
                    idxptr = cgutils.gep_inbounds(builder, indices, dim)
                    ptrptr = cgutils.gep_inbounds(builder, pointers, dim)
                    builder.store(data, ptrptr)
                    builder.store(zero, idxptr)
                    # 0-sized dimensions really indicate an empty array,
                    # but we have to catch that condition early to avoid
                    # a bug inside the iteration logic (see issue #846).
                    dim_size = shapes[dim]
                    dim_is_empty = builder.icmp(lc.ICMP_EQ, dim_size, zero)
                    with cgutils.if_unlikely(builder, dim_is_empty):
                        builder.store(cgutils.true_byte, exhausted)

                self.indices = indices
                self.pointers = pointers
                self.exhausted = exhausted

            def iternext_specific(self, context, builder, arrty, arr, result):
                ndim = arrty.ndim
                data = arr.data
                shapes = cgutils.unpack_tuple(builder, arr.shape, ndim)
                strides = cgutils.unpack_tuple(builder, arr.strides, ndim)
                indices = self.indices
                pointers = self.pointers

                zero = context.get_constant(types.intp, 0)

                bbend = builder.append_basic_block('end')

                # Catch already computed iterator exhaustion
                is_exhausted = cgutils.as_bool_bit(
                    builder, builder.load(self.exhausted))
                with cgutils.if_unlikely(builder, is_exhausted):
                    result.set_valid(False)
                    builder.branch(bbend)
                result.set_valid(True)

                # Current pointer inside last dimension
                last_ptr = cgutils.gep_inbounds(builder, pointers, ndim - 1)
                ptr = builder.load(last_ptr)
                value = load_item(context, builder, arrty, ptr)
                if kind == 'flat':
                    result.yield_(value)
                else:
                    # ndenumerate() => yield (indices, value)
                    idxvals = [builder.load(cgutils.gep_inbounds(builder, indices, dim))
                               for dim in range(ndim)]
                    idxtuple = cgutils.pack_array(builder, idxvals)
                    result.yield_(
                        cgutils.make_anonymous_struct(builder, [idxtuple, value]))

                # Update indices and pointers by walking from inner
                # dimension to outer.
                for dim in reversed(range(ndim)):
                    idxptr = cgutils.gep_inbounds(builder, indices, dim)
                    idx = cgutils.increment_index(builder,
                                                  builder.load(idxptr))

                    count = shapes[dim]
                    stride = strides[dim]
                    in_bounds = builder.icmp(lc.ICMP_SLT, idx, count)
                    with cgutils.if_likely(builder, in_bounds):
                        # Index is valid => pointer can simply be incremented.
                        builder.store(idx, idxptr)
                        ptrptr = cgutils.gep_inbounds(builder, pointers, dim)
                        ptr = builder.load(ptrptr)
                        ptr = cgutils.pointer_add(builder, ptr, stride)
                        builder.store(ptr, ptrptr)
                        # Reset pointers in inner dimensions
                        for inner_dim in range(dim + 1, ndim):
                            ptrptr = cgutils.gep_inbounds(builder, pointers, inner_dim)
                            builder.store(ptr, ptrptr)
                        builder.branch(bbend)
                    # Reset index and continue with next dimension
                    builder.store(zero, idxptr)

                # End of array
                builder.store(cgutils.true_byte, self.exhausted)
                builder.branch(bbend)

                builder.position_at_end(bbend)

            def _ptr_for_index(self, context, builder, arrty, arr, index):
                ndim = arrty.ndim
                shapes = cgutils.unpack_tuple(builder, arr.shape, count=ndim)
                strides = cgutils.unpack_tuple(builder, arr.strides, count=ndim)

                # First convert the flattened index into a regular n-dim index
                indices = []
                for dim in reversed(range(ndim)):
                    indices.append(builder.urem(index, shapes[dim]))
                    index = builder.udiv(index, shapes[dim])
                indices.reverse()

                ptr = cgutils.get_item_pointer2(builder, arr.data, shapes,
                                                strides, arrty.layout, indices)
                return ptr

            def getitem(self, context, builder, arrty, arr, index):
                ptr = self._ptr_for_index(context, builder, arrty, arr, index)
                return load_item(context, builder, arrty, ptr)

            def setitem(self, context, builder, arrty, arr, index, value):
                ptr = self._ptr_for_index(context, builder, arrty, arr, index)
                store_item(context, builder, arrty, value, ptr)

        return FlatIter


@lower_getattr(types.Array, "flat")
def make_array_flatiter(context, builder, arrty, arr):
    flatitercls = make_array_flat_cls(types.NumpyFlatType(arrty))
    flatiter = flatitercls(context, builder)

    flatiter.array = arr

    arrcls = context.make_array(arrty)
    arr = arrcls(context, builder, ref=flatiter._get_ptr_by_name('array'))

    flatiter.init_specific(context, builder, arrty, arr)

    res = flatiter._getvalue()
    return impl_ret_borrowed(context, builder, types.NumpyFlatType(arrty), res)


@lower_builtin('iternext', types.NumpyFlatType)
@iternext_impl
def iternext_numpy_flatiter(context, builder, sig, args, result):
    [flatiterty] = sig.args
    [flatiter] = args

    flatitercls = make_array_flat_cls(flatiterty)
    flatiter = flatitercls(context, builder, value=flatiter)

    arrty = flatiterty.array_type
    arrcls = context.make_array(arrty)
    arr = arrcls(context, builder, value=flatiter.array)

    flatiter.iternext_specific(context, builder, arrty, arr, result)


@lower_builtin('getitem', types.NumpyFlatType, types.Integer)
def iternext_numpy_getitem(context, builder, sig, args):
    flatiterty = sig.args[0]
    flatiter, index = args

    flatitercls = make_array_flat_cls(flatiterty)
    flatiter = flatitercls(context, builder, value=flatiter)

    arrty = flatiterty.array_type
    arrcls = context.make_array(arrty)
    arr = arrcls(context, builder, value=flatiter.array)

    res = flatiter.getitem(context, builder, arrty, arr, index)
    return impl_ret_borrowed(context, builder, sig.return_type, res)


@lower_builtin('setitem', types.NumpyFlatType, types.Integer,
           types.Any)
def iternext_numpy_getitem(context, builder, sig, args):
    flatiterty = sig.args[0]
    flatiter, index, value = args

    flatitercls = make_array_flat_cls(flatiterty)
    flatiter = flatitercls(context, builder, value=flatiter)

    arrty = flatiterty.array_type
    arrcls = context.make_array(arrty)
    arr = arrcls(context, builder, value=flatiter.array)

    res = flatiter.setitem(context, builder, arrty, arr, index, value)
    return context.get_dummy_value()


@lower_builtin(len, types.NumpyFlatType)
def iternext_numpy_getitem(context, builder, sig, args):
    flatiterty = sig.args[0]
    flatitercls = make_array_flat_cls(flatiterty)
    flatiter = flatitercls(context, builder, value=args[0])

    arrcls = context.make_array(flatiterty.array_type)
    arr = arrcls(context, builder, value=flatiter.array)
    return arr.nitems


@lower_builtin(np.ndenumerate, types.Array)
def make_array_ndenumerate(context, builder, sig, args):
    arrty, = sig.args
    arr, = args
    nditercls = make_array_ndenumerate_cls(types.NumpyNdEnumerateType(arrty))
    nditer = nditercls(context, builder)

    nditer.array = arr

    arrcls = context.make_array(arrty)
    arr = arrcls(context, builder, ref=nditer._get_ptr_by_name('array'))

    nditer.init_specific(context, builder, arrty, arr)

    res = nditer._getvalue()
    return impl_ret_borrowed(context, builder, sig.return_type, res)


@lower_builtin('iternext', types.NumpyNdEnumerateType)
@iternext_impl
def iternext_numpy_nditer(context, builder, sig, args, result):
    [nditerty] = sig.args
    [nditer] = args

    nditercls = make_array_ndenumerate_cls(nditerty)
    nditer = nditercls(context, builder, value=nditer)

    arrty = nditerty.array_type
    arrcls = context.make_array(arrty)
    arr = arrcls(context, builder, value=nditer.array)

    nditer.iternext_specific(context, builder, arrty, arr, result)


@lower_builtin(pndindex, types.VarArg(types.Integer))
@lower_builtin(np.ndindex, types.VarArg(types.Integer))
def make_array_ndindex(context, builder, sig, args):
    """ndindex(*shape)"""
    shape = [context.cast(builder, arg, argty, types.intp)
             for argty, arg in zip(sig.args, args)]

    nditercls = make_ndindex_cls(types.NumpyNdIndexType(len(shape)))
    nditer = nditercls(context, builder)
    nditer.init_specific(context, builder, shape)

    res = nditer._getvalue()
    return impl_ret_borrowed(context, builder, sig.return_type, res)

@lower_builtin(pndindex, types.BaseTuple)
@lower_builtin(np.ndindex, types.BaseTuple)
def make_array_ndindex(context, builder, sig, args):
    """ndindex(shape)"""
    ndim = sig.return_type.ndim
    if ndim > 0:
        idxty = sig.args[0].dtype
        tup = args[0]

        shape = cgutils.unpack_tuple(builder, tup, ndim)
        shape = [context.cast(builder, idx, idxty, types.intp)
                 for idx in shape]
    else:
        shape = []

    nditercls = make_ndindex_cls(types.NumpyNdIndexType(len(shape)))
    nditer = nditercls(context, builder)
    nditer.init_specific(context, builder, shape)

    res = nditer._getvalue()
    return impl_ret_borrowed(context, builder, sig.return_type, res)

@lower_builtin('iternext', types.NumpyNdIndexType)
@iternext_impl
def iternext_numpy_ndindex(context, builder, sig, args, result):
    [nditerty] = sig.args
    [nditer] = args

    nditercls = make_ndindex_cls(nditerty)
    nditer = nditercls(context, builder, value=nditer)

    nditer.iternext_specific(context, builder, result)


@lower_builtin(np.nditer, types.Any)
def make_array_nditer(context, builder, sig, args):
    """
    nditer(...)
    """
    nditerty = sig.return_type
    arrtys = nditerty.arrays

    if isinstance(sig.args[0], types.BaseTuple):
        arrays = cgutils.unpack_tuple(builder, args[0])
    else:
        arrays = [args[0]]

    nditer = make_nditer_cls(nditerty)(context, builder)
    nditer.init_specific(context, builder, arrtys, arrays)

    res = nditer._getvalue()
    return impl_ret_borrowed(context, builder, nditerty, res)

@lower_builtin('iternext', types.NumpyNdIterType)
@iternext_impl
def iternext_numpy_ndindex(context, builder, sig, args, result):
    [nditerty] = sig.args
    [nditer] = args

    nditer = make_nditer_cls(nditerty)(context, builder, value=nditer)
    nditer.iternext_specific(context, builder, result)


# -----------------------------------------------------------------------------
# Numpy array constructors

def _empty_nd_impl(context, builder, arrtype, shapes):
    """Utility function used for allocating a new array during LLVM code
    generation (lowering).  Given a target context, builder, array
    type, and a tuple or list of lowered dimension sizes, returns a
    LLVM value pointing at a Numba runtime allocated array.
    """
    arycls = make_array(arrtype)
    ary = arycls(context, builder)

    datatype = context.get_data_type(arrtype.dtype)
    itemsize = context.get_constant(types.intp, get_itemsize(context, arrtype))

    # compute array length
    arrlen = context.get_constant(types.intp, 1)
    for s in shapes:
        arrlen = builder.mul(arrlen, s)

    if arrtype.ndim == 0:
        strides = ()
    elif arrtype.layout == 'C':
        strides = [itemsize]
        for dimension_size in reversed(shapes[1:]):
            strides.append(builder.mul(strides[-1], dimension_size))
        strides = tuple(reversed(strides))
    elif arrtype.layout == 'F':
        strides = [itemsize]
        for dimension_size in shapes[:-1]:
            strides.append(builder.mul(strides[-1], dimension_size))
        strides = tuple(strides)
    else:
        raise NotImplementedError(
            "Don't know how to allocate array with layout '{0}'.".format(
                arrtype.layout))

    allocsize = builder.mul(itemsize, arrlen)
    align = context.get_preferred_array_alignment(arrtype.dtype)
    meminfo = context.nrt.meminfo_alloc_aligned(builder, size=allocsize,
                                                align=align)

    data = context.nrt.meminfo_data(builder, meminfo)

    intp_t = context.get_value_type(types.intp)
    shape_array = cgutils.pack_array(builder, shapes, ty=intp_t)
    strides_array = cgutils.pack_array(builder, strides, ty=intp_t)

    populate_array(ary,
                   data=builder.bitcast(data, datatype.as_pointer()),
                   shape=shape_array,
                   strides=strides_array,
                   itemsize=itemsize,
                   meminfo=meminfo)

    return ary

def _zero_fill_array(context, builder, ary):
    """
    Zero-fill an array.  The array must be contiguous.
    """
    cgutils.memset(builder, ary.data, builder.mul(ary.itemsize, ary.nitems), 0)


def _parse_shape(context, builder, ty, val):
    """
    Parse the shape argument to an array constructor.
    """
    if isinstance(ty, types.Integer):
        ndim = 1
        shapes = [context.cast(builder, val, ty, types.intp)]
    else:
        assert isinstance(ty, types.BaseTuple)
        ndim = ty.count
        arrshape = context.cast(builder, val, ty,
                                types.UniTuple(types.intp, ndim))
        shapes = cgutils.unpack_tuple(builder, val, count=ndim)

    zero = context.get_constant_generic(builder, types.intp, 0)
    for dim in range(ndim):
        is_neg = builder.icmp_signed('<', shapes[dim], zero)
        with cgutils.if_unlikely(builder, is_neg):
            context.call_conv.return_user_exc(builder, ValueError,
                                              ("negative dimensions not allowed",))

    return shapes


def _parse_empty_args(context, builder, sig, args):
    """
    Parse the arguments of a np.empty(), np.zeros() or np.ones() call.
    """
    arrshapetype = sig.args[0]
    arrshape = args[0]
    arrtype = sig.return_type
    return arrtype, _parse_shape(context, builder, arrshapetype, arrshape)


def _parse_empty_like_args(context, builder, sig, args):
    """
    Parse the arguments of a np.empty_like(), np.zeros_like() or
    np.ones_like() call.
    """
    arytype = sig.args[0]
    if isinstance(arytype, types.Array):
        ary = make_array(arytype)(context, builder, value=args[0])
        shapes = cgutils.unpack_tuple(builder, ary.shape, count=arytype.ndim)
        return sig.return_type, shapes
    else:
        return sig.return_type, ()


@lower_builtin(np.empty, types.Any)
@lower_builtin(np.empty, types.Any, types.Any)
def numpy_empty_nd(context, builder, sig, args):
    arrtype, shapes = _parse_empty_args(context, builder, sig, args)
    ary = _empty_nd_impl(context, builder, arrtype, shapes)
    return impl_ret_new_ref(context, builder, sig.return_type, ary._getvalue())

@lower_builtin(np.empty_like, types.Any)
@lower_builtin(np.empty_like, types.Any, types.DTypeSpec)
def numpy_empty_like_nd(context, builder, sig, args):
    arrtype, shapes = _parse_empty_like_args(context, builder, sig, args)
    ary = _empty_nd_impl(context, builder, arrtype, shapes)
    return impl_ret_new_ref(context, builder, sig.return_type, ary._getvalue())


@lower_builtin(np.zeros, types.Any)
@lower_builtin(np.zeros, types.Any, types.Any)
def numpy_zeros_nd(context, builder, sig, args):
    arrtype, shapes = _parse_empty_args(context, builder, sig, args)
    ary = _empty_nd_impl(context, builder, arrtype, shapes)
    _zero_fill_array(context, builder, ary)
    return impl_ret_new_ref(context, builder, sig.return_type, ary._getvalue())


@lower_builtin(np.zeros_like, types.Any)
@lower_builtin(np.zeros_like, types.Any, types.DTypeSpec)
def numpy_zeros_like_nd(context, builder, sig, args):
    arrtype, shapes = _parse_empty_like_args(context, builder, sig, args)
    ary = _empty_nd_impl(context, builder, arrtype, shapes)
    _zero_fill_array(context, builder, ary)
    return impl_ret_new_ref(context, builder, sig.return_type, ary._getvalue())


if numpy_version >= (1, 8):
    @lower_builtin(np.full, types.Any, types.Any)
    def numpy_full_nd(context, builder, sig, args):

        def full(shape, value):
            arr = np.empty(shape)
            for idx in np.ndindex(arr.shape):
                arr[idx] = value
            return arr

        res = context.compile_internal(builder, full, sig, args)
        return impl_ret_new_ref(context, builder, sig.return_type, res)

    @lower_builtin(np.full, types.Any, types.Any, types.DTypeSpec)
    def numpy_full_dtype_nd(context, builder, sig, args):

        def full(shape, value, dtype):
            arr = np.empty(shape, dtype)
            for idx in np.ndindex(arr.shape):
                arr[idx] = value
            return arr

        res = context.compile_internal(builder, full, sig, args)
        return impl_ret_new_ref(context, builder, sig.return_type, res)


    @lower_builtin(np.full_like, types.Any, types.Any)
    def numpy_full_like_nd(context, builder, sig, args):

        def full_like(arr, value):
            arr = np.empty_like(arr)
            for idx in np.ndindex(arr.shape):
                arr[idx] = value
            return arr

        res = context.compile_internal(builder, full_like, sig, args)
        return impl_ret_new_ref(context, builder, sig.return_type, res)


    @lower_builtin(np.full_like, types.Any, types.Any, types.DTypeSpec)
    def numpy_full_like_nd(context, builder, sig, args):

        def full_like(arr, value, dtype):
            arr = np.empty_like(arr, dtype)
            for idx in np.ndindex(arr.shape):
                arr[idx] = value
            return arr

        res = context.compile_internal(builder, full_like, sig, args)
        return impl_ret_new_ref(context, builder, sig.return_type, res)


@lower_builtin(np.ones, types.Any)
def numpy_ones_nd(context, builder, sig, args):

    def ones(shape):
        arr = np.empty(shape)
        for idx in np.ndindex(arr.shape):
            arr[idx] = 1
        return arr

    valty = sig.return_type.dtype
    res = context.compile_internal(builder, ones, sig, args,
                                   locals={'c': valty})
    return impl_ret_new_ref(context, builder, sig.return_type, res)

@lower_builtin(np.ones, types.Any, types.DTypeSpec)
def numpy_ones_dtype_nd(context, builder, sig, args):

    def ones(shape, dtype):
        arr = np.empty(shape, dtype)
        for idx in np.ndindex(arr.shape):
            arr[idx] = 1
        return arr

    res = context.compile_internal(builder, ones, sig, args)
    return impl_ret_new_ref(context, builder, sig.return_type, res)

@lower_builtin(np.ones_like, types.Any)
def numpy_ones_like_nd(context, builder, sig, args):

    def ones_like(arr):
        arr = np.empty_like(arr)
        for idx in np.ndindex(arr.shape):
            arr[idx] = 1
        return arr

    res = context.compile_internal(builder, ones_like, sig, args)
    return impl_ret_new_ref(context, builder, sig.return_type, res)

@lower_builtin(np.ones_like, types.Any, types.DTypeSpec)
def numpy_ones_like_dtype_nd(context, builder, sig, args):

    def ones_like(arr, dtype):
        arr = np.empty_like(arr, dtype)
        for idx in np.ndindex(arr.shape):
            arr[idx] = 1
        return arr

    res = context.compile_internal(builder, ones_like, sig, args)
    return impl_ret_new_ref(context, builder, sig.return_type, res)


@lower_builtin(np.identity, types.Integer)
def numpy_identity(context, builder, sig, args):

    def identity(n):
        arr = np.zeros((n, n))
        for i in range(n):
            arr[i, i] = 1
        return arr

    res = context.compile_internal(builder, identity, sig, args)
    return impl_ret_new_ref(context, builder, sig.return_type, res)

@lower_builtin(np.identity, types.Integer, types.DTypeSpec)
def numpy_identity(context, builder, sig, args):

    def identity(n, dtype):
        arr = np.zeros((n, n), dtype)
        for i in range(n):
            arr[i, i] = 1
        return arr

    res = context.compile_internal(builder, identity, sig, args)
    return impl_ret_new_ref(context, builder, sig.return_type, res)


@lower_builtin(np.eye, types.Integer)
def numpy_eye(context, builder, sig, args):

    def eye(n):
        return np.identity(n)

    res = context.compile_internal(builder, eye, sig, args)
    return impl_ret_new_ref(context, builder, sig.return_type, res)

@lower_builtin(np.eye, types.Integer, types.Integer)
def numpy_eye(context, builder, sig, args):

    def eye(n, m):
        return np.eye(n, m, 0, np.float64)

    res = context.compile_internal(builder, eye, sig, args)
    return impl_ret_new_ref(context, builder, sig.return_type, res)

@lower_builtin(np.eye, types.Integer, types.Integer,
           types.Integer)
def numpy_eye(context, builder, sig, args):

    def eye(n, m, k):
        return np.eye(n, m, k, np.float64)

    res = context.compile_internal(builder, eye, sig, args)
    return impl_ret_new_ref(context, builder, sig.return_type, res)

@lower_builtin(np.eye, types.Integer, types.Integer,
           types.Integer, types.DTypeSpec)
def numpy_eye(context, builder, sig, args):

    def eye(n, m, k, dtype):
        arr = np.zeros((n, m), dtype)
        if k >= 0:
            d = min(n, m - k)
            for i in range(d):
                arr[i, i + k] = 1
        else:
            d = min(n + k, m)
            for i in range(d):
                arr[i - k, i] = 1
        return arr

    res = context.compile_internal(builder, eye, sig, args)
    return impl_ret_new_ref(context, builder, sig.return_type, res)

@lower_builtin(np.diag, types.Array)
def numpy_diag(context, builder, sig, args):
    def diag_impl(val):
        return np.diag(val, k=0)
    return context.compile_internal(builder, diag_impl, sig, args)

@lower_builtin(np.diag, types.Array, types.Integer)
def numpy_diag_kwarg(context, builder, sig, args):
    arg = sig.args[0]
    if arg.ndim == 1:
        # vector context
        def diag_impl(arr, k=0):
            s = arr.shape
            n = s[0] + abs(k)
            ret = np.zeros((n, n), arr.dtype)
            if k >= 0:
                for i in range(n - k):
                    ret[i, k + i] = arr[i]
            else:
                for i in range(n + k):
                    ret[i - k, i] = arr[i]
            return ret
    elif arg.ndim == 2:
        # matrix context
        def diag_impl(arr, k=0):
            #Will return arr.diagonal(v, k) when axis args are supported
            rows, cols = arr.shape
            r = rows
            c = cols
            if k < 0:
                rows = rows + k
            if k > 0:
                cols = cols - k
            n = max(min(rows, cols), 0)
            ret = np.empty(n, arr.dtype)
            if k >= 0:
                for i in range(n):
                    ret[i] = arr[i, k + i]
            else:
                for i in range(n):
                    ret[i] = arr[i - k, i]
            return ret
    else:
        #invalid input
        raise ValueError("Input must be 1- or 2-d.")

    res = context.compile_internal(builder, diag_impl, sig, args)
    return impl_ret_new_ref(context, builder, sig.return_type, res)

@lower_builtin(np.take, types.Array, types.Integer)
@lower_builtin('array.take', types.Array, types.Integer)
def numpy_take_1(context, builder, sig, args):

    def take_impl(a, indices):
        if indices > (a.size - 1) or indices < -a.size:
            raise IndexError("Index out of bounds")
        return a.ravel()[np.int(indices)]

    res = context.compile_internal(builder, take_impl, sig, args)
    return impl_ret_new_ref(context, builder, sig.return_type, res)

@lower_builtin('array.take', types.Array, types.Array)
@lower_builtin(np.take, types.Array, types.Array)
def numpy_take_2(context, builder, sig, args):

    F_order = sig.args[1].layout == 'F'

    def take_impl(a, indices):
        ret = np.empty(indices.size, dtype=a.dtype)
        if F_order:
            walker = indices.copy() # get C order
        else:
            walker = indices
        it = np.nditer(walker)
        i = 0
        flat = a.ravel()
        for x in it:
            if x > (a.size - 1) or x < -a.size:
                raise IndexError("Index out of bounds")
            ret[i] = flat[x]
            i = i + 1
        return ret.reshape(indices.shape)

    res = context.compile_internal(builder, take_impl, sig, args)
    return impl_ret_new_ref(context, builder, sig.return_type, res)

@lower_builtin('array.take', types.Array, types.List)
@lower_builtin(np.take, types.Array, types.List)
@lower_builtin('array.take', types.Array, types.BaseTuple)
@lower_builtin(np.take, types.Array, types.BaseTuple)
def numpy_take_3(context, builder, sig, args):

    def take_impl(a, indices):
        convert = np.array(indices)
        ret = np.empty(convert.size, dtype=a.dtype)
        it = np.nditer(convert)
        i = 0
        flat = a.ravel()
        for x in it:
            if x > (a.size - 1) or x < -a.size:
                raise IndexError("Index out of bounds")
            ret[i] = flat[x]
            i = i + 1
        return ret.reshape(convert.shape)

    res = context.compile_internal(builder, take_impl, sig, args)
    return impl_ret_new_ref(context, builder, sig.return_type, res)


@lower_builtin(np.arange, types.Number)
def numpy_arange_1(context, builder, sig, args):
    dtype = as_dtype(sig.return_type.dtype)

    def arange(stop):
        return np.arange(0, stop, 1, dtype)

    res = context.compile_internal(builder, arange, sig, args)
    return impl_ret_new_ref(context, builder, sig.return_type, res)

@lower_builtin(np.arange, types.Number, types.Number)
def numpy_arange_2(context, builder, sig, args):
    dtype = as_dtype(sig.return_type.dtype)

    def arange(start, stop):
        return np.arange(start, stop, 1, dtype)

    res = context.compile_internal(builder, arange, sig, args)
    return impl_ret_new_ref(context, builder, sig.return_type, res)


@lower_builtin(np.arange, types.Number, types.Number,
           types.Number)
def numpy_arange_3(context, builder, sig, args):
    dtype = as_dtype(sig.return_type.dtype)

    def arange(start, stop, step):
        return np.arange(start, stop, step, dtype)

    res = context.compile_internal(builder, arange, sig, args)
    return impl_ret_new_ref(context, builder, sig.return_type, res)

@lower_builtin(np.arange, types.Number, types.Number,
           types.Number, types.DTypeSpec)
def numpy_arange_4(context, builder, sig, args):

    if any(isinstance(a, types.Complex) for a in sig.args):
        def arange(start, stop, step, dtype):
            nitems_c = (stop - start) / step
            nitems_r = math.ceil(nitems_c.real)
            nitems_i = math.ceil(nitems_c.imag)
            nitems = max(min(nitems_i, nitems_r), 0)
            arr = np.empty(nitems, dtype)
            val = start
            for i in range(nitems):
                arr[i] = val
                val += step
            return arr
    else:
        def arange(start, stop, step, dtype):
            nitems_r = math.ceil((stop - start) / step)
            nitems = max(nitems_r, 0)
            arr = np.empty(nitems, dtype)
            val = start
            for i in range(nitems):
                arr[i] = val
                val += step
            return arr

    res = context.compile_internal(builder, arange, sig, args,
                                   locals={'nitems': types.intp})
    return impl_ret_new_ref(context, builder, sig.return_type, res)

@lower_builtin(np.linspace, types.Number, types.Number)
def numpy_linspace_2(context, builder, sig, args):

    def linspace(start, stop):
        return np.linspace(start, stop, 50)

    res = context.compile_internal(builder, linspace, sig, args)
    return impl_ret_new_ref(context, builder, sig.return_type, res)

@lower_builtin(np.linspace, types.Number, types.Number,
           types.Integer)
def numpy_linspace_3(context, builder, sig, args):
    dtype = as_dtype(sig.return_type.dtype)

    def linspace(start, stop, num):
        arr = np.empty(num, dtype)
        div = num - 1
        delta = stop - start
        arr[0] = start
        for i in range(1, num):
            arr[i] = start + delta * (i / div)
        return arr

    res = context.compile_internal(builder, linspace, sig, args)
    return impl_ret_new_ref(context, builder, sig.return_type, res)


def _array_copy(context, builder, sig, args):
    """
    Array copy.
    """
    arytype = sig.args[0]
    ary = make_array(arytype)(context, builder, value=args[0])
    shapes = cgutils.unpack_tuple(builder, ary.shape)

    rettype = sig.return_type
    ret = _empty_nd_impl(context, builder, rettype, shapes)

    src_data = ary.data
    dest_data = ret.data

    assert rettype.layout in "CF"
    if arytype.layout == rettype.layout:
        # Fast path: memcpy
        cgutils.raw_memcpy(builder, dest_data, src_data, ary.nitems,
                           ary.itemsize, align=1)

    else:
        src_strides = cgutils.unpack_tuple(builder, ary.strides)
        dest_strides = cgutils.unpack_tuple(builder, ret.strides)
        intp_t = context.get_value_type(types.intp)

        with cgutils.loop_nest(builder, shapes, intp_t) as indices:
            src_ptr = cgutils.get_item_pointer2(builder, src_data,
                                                shapes, src_strides,
                                                arytype.layout, indices)
            dest_ptr = cgutils.get_item_pointer2(builder, dest_data,
                                                 shapes, dest_strides,
                                                 rettype.layout, indices)
            builder.store(builder.load(src_ptr), dest_ptr)

    return impl_ret_new_ref(context, builder, sig.return_type, ret._getvalue())


@lower_builtin("array.copy", types.Array)
def array_copy(context, builder, sig, args):
    return _array_copy(context, builder, sig, args)

@lower_builtin(np.copy, types.Array)
def numpy_copy(context, builder, sig, args):
    return _array_copy(context, builder, sig, args)


def _as_layout_array(context, builder, sig, args, output_layout):
    """
    Common logic for layout conversion function;
    e.g. ascontiguousarray and asfortranarray
    """
    retty = sig.return_type
    aryty = sig.args[0]
    assert retty.layout == output_layout, 'return-type has incorrect layout'

    if aryty.ndim == 0:
        # 0-dim input => asfortranarray() returns a 1-dim array
        assert retty.ndim == 1
        ary = make_array(aryty)(context, builder, value=args[0])
        ret = make_array(retty)(context, builder)

        shape = context.get_constant(types.UniTuple(types.intp, 1), (1,))
        strides = context.make_tuple(builder,
                                     types.UniTuple(types.intp, 1),
                                     (ary.itemsize,))
        populate_array(ret, ary.data, shape, strides, ary.itemsize,
                       ary.meminfo, ary.parent)
        return impl_ret_borrowed(context, builder, retty, ret._getvalue())

    elif (retty.layout == aryty.layout
        or (aryty.ndim == 1 and aryty.layout in 'CF')):
        # 1-dim contiguous input => return the same array
        return impl_ret_borrowed(context, builder, retty, args[0])

    else:
        if aryty.layout == 'A':
            # There's still chance the array is in contiguous layout,
            # just that we don't know at compile time.
            # We can do a runtime check.

            # Prepare and call is_contiguous or is_fortran
            assert output_layout in 'CF'
            check_func = is_contiguous if output_layout == 'C' else is_fortran
            is_contig = _call_contiguous_check(check_func, context, builder, aryty, args[0])
            with builder.if_else(is_contig) as (then, orelse):
                # If the array is already contiguous, just return it
                with then:
                    out_then = impl_ret_borrowed(context, builder, retty,
                                                 args[0])
                    then_blk = builder.block
                # Otherwise, copy to a new contiguous region
                with orelse:
                    out_orelse = _array_copy(context, builder, sig, args)
                    orelse_blk = builder.block
            # Phi node for the return value
            ret_phi = builder.phi(out_then.type)
            ret_phi.add_incoming(out_then, then_blk)
            ret_phi.add_incoming(out_orelse, orelse_blk)
            return ret_phi

        else:
            # Return a copy with the right layout
            return _array_copy(context, builder, sig, args)


@lower_builtin(np.asfortranarray, types.Array)
def array_asfortranarray(context, builder, sig, args):
    return _as_layout_array(context, builder, sig, args, output_layout='F')


@lower_builtin(np.ascontiguousarray, types.Array)
def array_ascontiguousarray(context, builder, sig, args):
    return _as_layout_array(context, builder, sig, args, output_layout='C')


@lower_builtin("array.astype", types.Array, types.DTypeSpec)
def array_astype(context, builder, sig, args):
    arytype = sig.args[0]
    ary = make_array(arytype)(context, builder, value=args[0])
    shapes = cgutils.unpack_tuple(builder, ary.shape)

    rettype = sig.return_type
    ret = _empty_nd_impl(context, builder, rettype, shapes)

    src_data = ary.data
    dest_data = ret.data

    src_strides = cgutils.unpack_tuple(builder, ary.strides)
    dest_strides = cgutils.unpack_tuple(builder, ret.strides)
    intp_t = context.get_value_type(types.intp)

    with cgutils.loop_nest(builder, shapes, intp_t) as indices:
        src_ptr = cgutils.get_item_pointer2(builder, src_data,
                                            shapes, src_strides,
                                            arytype.layout, indices)
        dest_ptr = cgutils.get_item_pointer2(builder, dest_data,
                                             shapes, dest_strides,
                                             rettype.layout, indices)
        item = load_item(context, builder, arytype, src_ptr)
        item = context.cast(builder, item, arytype.dtype, rettype.dtype)
        store_item(context, builder, rettype, item, dest_ptr)

    return impl_ret_new_ref(context, builder, sig.return_type, ret._getvalue())


@lower_builtin(np.frombuffer, types.Buffer)
@lower_builtin(np.frombuffer, types.Buffer, types.DTypeSpec)
def np_frombuffer(context, builder, sig, args):
    bufty = sig.args[0]
    aryty = sig.return_type

    buf = make_array(bufty)(context, builder, value=args[0])
    out_ary_ty = make_array(aryty)
    out_ary = out_ary_ty(context, builder)
    out_datamodel = out_ary._datamodel

    itemsize = get_itemsize(context, aryty)
    ll_itemsize = lc.Constant.int(buf.itemsize.type, itemsize)
    nbytes = builder.mul(buf.nitems, buf.itemsize)

    # Check that the buffer size is compatible
    rem = builder.srem(nbytes, ll_itemsize)
    is_incompatible = cgutils.is_not_null(builder, rem)
    with builder.if_then(is_incompatible, likely=False):
        msg = "buffer size must be a multiple of element size"
        context.call_conv.return_user_exc(builder, ValueError, (msg,))

    shape = cgutils.pack_array(builder, [builder.sdiv(nbytes, ll_itemsize)])
    strides = cgutils.pack_array(builder, [ll_itemsize])
    data = builder.bitcast(buf.data,
                           context.get_value_type(out_datamodel.get_type('data')))

    populate_array(out_ary,
                   data=data,
                   shape=shape,
                   strides=strides,
                   itemsize=ll_itemsize,
                   meminfo=buf.meminfo,
                   parent=buf.parent,)

    res = out_ary._getvalue()
    return impl_ret_borrowed(context, builder, sig.return_type, res)


@lower_builtin(carray, types.Any, types.Any)
@lower_builtin(carray, types.Any, types.Any, types.DTypeSpec)
@lower_builtin(farray, types.Any, types.Any)
@lower_builtin(farray, types.Any, types.Any, types.DTypeSpec)
def np_cfarray(context, builder, sig, args):
    """
    numba.numpy_support.carray(...) and
    numba.numpy_support.farray(...).
    """
    ptrty, shapety = sig.args[:2]
    ptr, shape = args[:2]

    aryty = sig.return_type
    dtype = aryty.dtype
    assert aryty.layout in 'CF'

    out_ary = make_array(aryty)(context, builder)

    itemsize = get_itemsize(context, aryty)
    ll_itemsize = cgutils.intp_t(itemsize)

    if isinstance(shapety, types.BaseTuple):
        shapes = cgutils.unpack_tuple(builder, shape)
    else:
        shapety = (shapety,)
        shapes = (shape,)
    shapes = [context.cast(builder, value, fromty, types.intp)
              for fromty, value in zip(shapety, shapes)]

    off = ll_itemsize
    strides = []
    if aryty.layout == 'F':
        for s in shapes:
            strides.append(off)
            off = builder.mul(off, s)
    else:
        for s in reversed(shapes):
            strides.append(off)
            off = builder.mul(off, s)
        strides.reverse()

    data = builder.bitcast(ptr,
                           context.get_data_type(aryty.dtype).as_pointer())

    populate_array(out_ary,
                   data=data,
                   shape=shapes,
                   strides=strides,
                   itemsize=ll_itemsize,
                   # Array is not memory-managed
                   meminfo=None,
                   )

    res = out_ary._getvalue()
    return impl_ret_new_ref(context, builder, sig.return_type, res)


def _get_seq_size(context, builder, seqty, seq):
    if isinstance(seqty, types.BaseTuple):
        return context.get_constant(types.intp, len(seqty))
    elif isinstance(seqty, types.Sequence):
        len_impl = context.get_function(len, signature(types.intp, seqty,))
        return len_impl(builder, (seq,))
    else:
        assert 0

def _get_borrowing_getitem(context, seqty):
    """
    Return a getitem() implementation that doesn't incref its result.
    """
    retty = seqty.dtype
    getitem_impl = context.get_function('getitem',
                                        signature(retty, seqty, types.intp))
    def wrap(builder, args):
        ret = getitem_impl(builder, args)
        if context.enable_nrt:
            context.nrt.decref(builder, retty, ret)
        return ret

    return wrap


def compute_sequence_shape(context, builder, ndim, seqty, seq):
    """
    Compute the likely shape of a nested sequence (possibly 0d).
    """
    intp_t = context.get_value_type(types.intp)
    zero = Constant.int(intp_t, 0)

    def get_first_item(seqty, seq):
        if isinstance(seqty, types.BaseTuple):
            if len(seqty) == 0:
                return None, None
            else:
                return seqty[0], builder.extract_value(seq, 0)
        else:
            getitem_impl = _get_borrowing_getitem(context, seqty)
            return seqty.dtype, getitem_impl(builder, (seq, zero))

    # Compute shape by traversing the first element of each nested
    # sequence
    shapes = []
    innerty, inner = seqty, seq

    for i in range(ndim):
        shapes.append(_get_seq_size(context, builder, innerty, inner))
        innerty, inner = get_first_item(innerty, inner)

    return tuple(shapes)


def check_sequence_shape(context, builder, seqty, seq, shapes):
    """
    Check the nested sequence matches the given *shapes*.
    """
    intp_t = context.get_value_type(types.intp)

    def _fail():
        context.call_conv.return_user_exc(builder, ValueError,
                                          ("incompatible sequence shape",))

    def check_seq_size(seqty, seq, shapes):
        if len(shapes) == 0:
            return

        size = _get_seq_size(context, builder, seqty, seq)
        expected = shapes[0]
        mismatch = builder.icmp_signed('!=', size, expected)
        with builder.if_then(mismatch, likely=False):
            _fail()

        if len(shapes) == 1:
            return

        if isinstance(seqty, types.Sequence):
            getitem_impl = _get_borrowing_getitem(context, seqty)
            with cgutils.for_range(builder, size) as loop:
                innerty = seqty.dtype
                inner = getitem_impl(builder, (seq, loop.index))
                check_seq_size(innerty, inner, shapes[1:])

        elif isinstance(seqty, types.BaseTuple):
            for i in range(len(seqty)):
                innerty = seqty[i]
                inner = builder.extract_value(seq, i)
                check_seq_size(innerty, inner, shapes[1:])

        else:
            assert 0, seqty

    check_seq_size(seqty, seq, shapes)


def assign_sequence_to_array(context, builder, data, shapes, strides,
                             arrty, seqty, seq):
    """
    Assign a nested sequence contents to an array.  The shape must match
    the sequence's structure.
    """

    def assign_item(indices, valty, val):
        ptr = cgutils.get_item_pointer2(builder, data, shapes, strides,
                                        arrty.layout, indices, wraparound=False)
        val = context.cast(builder, val, valty, arrty.dtype)
        store_item(context, builder, arrty, val, ptr)

    def assign(seqty, seq, shapes, indices):
        if len(shapes) == 0:
            assert not isinstance(seqty, (types.Sequence, types.BaseTuple))
            assign_item(indices, seqty, seq)
            return

        size = shapes[0]

        if isinstance(seqty, types.Sequence):
            getitem_impl = _get_borrowing_getitem(context, seqty)
            with cgutils.for_range(builder, size) as loop:
                innerty = seqty.dtype
                inner = getitem_impl(builder, (seq, loop.index))
                assign(innerty, inner, shapes[1:], indices + (loop.index,))

        elif isinstance(seqty, types.BaseTuple):
            for i in range(len(seqty)):
                innerty = seqty[i]
                inner = builder.extract_value(seq, i)
                index = context.get_constant(types.intp, i)
                assign(innerty, inner, shapes[1:], indices + (index,))

        else:
            assert 0, seqty

    assign(seqty, seq, shapes, ())


@lower_builtin(np.array, types.Any)
@lower_builtin(np.array, types.Any, types.DTypeSpec)
def np_array(context, builder, sig, args):
    arrty = sig.return_type
    ndim = arrty.ndim
    seqty = sig.args[0]
    seq = args[0]

    shapes = compute_sequence_shape(context, builder, ndim, seqty, seq)
    assert len(shapes) == ndim

    check_sequence_shape(context, builder, seqty, seq, shapes)
    arr = _empty_nd_impl(context, builder, arrty, shapes)
    assign_sequence_to_array(context, builder, arr.data, shapes, arr.strides,
                             arrty, seqty, seq)

    return impl_ret_new_ref(context, builder, sig.return_type, arr._getvalue())


def _normalize_axis(context, builder, func_name, ndim, axis):
    zero = axis.type(0)
    ll_ndim = axis.type(ndim)

    # Normalize negative axis
    is_neg_axis = builder.icmp_signed('<', axis, zero)
    axis = builder.select(is_neg_axis, builder.add(axis, ll_ndim), axis)

    # Check axis for bounds
    axis_out_of_bounds = builder.or_(
        builder.icmp_signed('<', axis, zero),
        builder.icmp_signed('>=', axis, ll_ndim))
    with builder.if_then(axis_out_of_bounds, likely=False):
        msg = "%s(): axis out of bounds" % func_name
        context.call_conv.return_user_exc(builder, IndexError, (msg,))

    return axis


def _insert_axis_in_shape(context, builder, orig_shape, ndim, axis):
    """
    Compute shape with the new axis inserted
    e.g. given original shape (2, 3, 4) and axis=2,
    the returned new shape is (2, 3, 1, 4).
    """
    assert len(orig_shape) == ndim - 1

    ll_shty = ir.ArrayType(cgutils.intp_t, ndim)
    shapes = cgutils.alloca_once(builder, ll_shty)

    one = cgutils.intp_t(1)

    # 1. copy original sizes at appropriate places
    for dim in range(ndim - 1):
        ll_dim = cgutils.intp_t(dim)
        after_axis = builder.icmp_signed('>=', ll_dim, axis)
        sh = orig_shape[dim]
        idx = builder.select(after_axis,
                             builder.add(ll_dim, one),
                             ll_dim)
        builder.store(sh, cgutils.gep_inbounds(builder, shapes, 0, idx))

    # 2. insert new size (1) at axis dimension
    builder.store(one, cgutils.gep_inbounds(builder, shapes, 0, axis))

    return cgutils.unpack_tuple(builder, builder.load(shapes))


def _insert_axis_in_strides(context, builder, orig_strides, ndim, axis):
    """
    Same as _insert_axis_in_shape(), but with a strides array.
    """
    assert len(orig_strides) == ndim - 1

    ll_shty = ir.ArrayType(cgutils.intp_t, ndim)
    strides = cgutils.alloca_once(builder, ll_shty)

    one = cgutils.intp_t(1)
    zero = cgutils.intp_t(0)

    # 1. copy original strides at appropriate places
    for dim in range(ndim - 1):
        ll_dim = cgutils.intp_t(dim)
        after_axis = builder.icmp_signed('>=', ll_dim, axis)
        idx = builder.select(after_axis,
                             builder.add(ll_dim, one),
                             ll_dim)
        builder.store(orig_strides[dim],
                      cgutils.gep_inbounds(builder, strides, 0, idx))

    # 2. insert new stride at axis dimension
    # (the value is indifferent for a 1-sized dimension, we use 0)
    builder.store(zero, cgutils.gep_inbounds(builder, strides, 0, axis))

    return cgutils.unpack_tuple(builder, builder.load(strides))


def expand_dims(context, builder, sig, args, axis):
    """
    np.expand_dims() with the given axis.
    """
    retty = sig.return_type
    ndim = retty.ndim
    arrty = sig.args[0]

    arr = make_array(arrty)(context, builder, value=args[0])
    ret = make_array(retty)(context, builder)

    shapes = cgutils.unpack_tuple(builder, arr.shape)
    strides = cgutils.unpack_tuple(builder, arr.strides)

    new_shapes = _insert_axis_in_shape(context, builder, shapes, ndim, axis)
    new_strides = _insert_axis_in_strides(context, builder, strides, ndim, axis)

    populate_array(ret,
                   data=arr.data,
                   shape=new_shapes,
                   strides=new_strides,
                   itemsize=arr.itemsize,
                   meminfo=arr.meminfo,
                   parent=arr.parent)

    return ret._getvalue()


@lower_builtin(np.expand_dims, types.Array, types.Integer)
def np_expand_dims(context, builder, sig, args):
    axis = context.cast(builder, args[1], sig.args[1], types.intp)
    axis = _normalize_axis(context, builder, "np.expand_dims",
                           sig.return_type.ndim, axis)

    ret = expand_dims(context, builder, sig, args, axis)
    return impl_ret_borrowed(context, builder, sig.return_type, ret)


def _atleast_nd(context, builder, sig, args, transform):
    arrtys = sig.args
    arrs = args

    if isinstance(sig.return_type, types.BaseTuple):
        rettys = list(sig.return_type)
    else:
        rettys = [sig.return_type]
    assert len(rettys) == len(arrtys)

    rets = [transform(context, builder, arr, arrty, retty)
            for arr, arrty, retty in zip(arrs, arrtys, rettys)]

    if isinstance(sig.return_type, types.BaseTuple):
        ret = context.make_tuple(builder, sig.return_type, rets)
    else:
        ret = rets[0]
    return impl_ret_borrowed(context, builder, sig.return_type, ret)


def _atleast_nd_transform(min_ndim, axes):
    """
    Return a callback successively inserting 1-sized dimensions at the
    following axes.
    """
    assert min_ndim == len(axes)

    def transform(context, builder, arr, arrty, retty):
        for i in range(min_ndim):
            ndim = i + 1
            if arrty.ndim < ndim:
                axis = cgutils.intp_t(axes[i])
                newarrty = arrty.copy(ndim=arrty.ndim + 1)
                arr = expand_dims(context, builder,
                                  typing.signature(newarrty, arrty), (arr,),
                                  axis)
                arrty = newarrty

        return arr

    return transform


@lower_builtin(np.atleast_1d, types.VarArg(types.Array))
def np_atleast_1d(context, builder, sig, args):
    transform = _atleast_nd_transform(1, [0])

    return _atleast_nd(context, builder, sig, args, transform)

@lower_builtin(np.atleast_2d, types.VarArg(types.Array))
def np_atleast_2d(context, builder, sig, args):
    transform = _atleast_nd_transform(2, [0, 0])

    return _atleast_nd(context, builder, sig, args, transform)

@lower_builtin(np.atleast_3d, types.VarArg(types.Array))
def np_atleast_2d(context, builder, sig, args):
    transform = _atleast_nd_transform(3, [0, 0, 2])

    return _atleast_nd(context, builder, sig, args, transform)


def _do_concatenate(context, builder, axis,
                    arrtys, arrs, arr_shapes, arr_strides,
                    retty, ret_shapes):
    """
    Concatenate arrays along the given axis.
    """
    assert len(arrtys) == len(arrs) == len(arr_shapes) == len(arr_strides)

    zero = cgutils.intp_t(0)

    # Allocate return array
    ret = _empty_nd_impl(context, builder, retty, ret_shapes)
    ret_strides = cgutils.unpack_tuple(builder, ret.strides)

    # Compute the offset by which to bump the destination pointer
    # after copying each input array.
    # Morally, we need to copy each input array at different start indices
    # into the destination array; bumping the destination pointer
    # is simply easier than offsetting all destination indices.
    copy_offsets = []

    for arr_sh in arr_shapes:
        # offset = ret_strides[axis] * input_shape[axis]
        offset = zero
        for dim, (size, stride) in enumerate(zip(arr_sh, ret_strides)):
            is_axis = builder.icmp_signed('==', axis.type(dim), axis)
            addend = builder.mul(size, stride)
            offset = builder.select(is_axis,
                                    builder.add(offset, addend),
                                    offset)
        copy_offsets.append(offset)

    # Copy input arrays into the return array
    ret_data = ret.data

    for arrty, arr, arr_sh, arr_st, offset in zip(arrtys, arrs, arr_shapes,
                                                  arr_strides, copy_offsets):
        arr_data = arr.data

        # Do the copy loop
        # Note the loop nesting is optimized for the destination layout
        loop_nest = cgutils.loop_nest(builder, arr_sh, cgutils.intp_t,
                                      order=retty.layout)

        with loop_nest as indices:
            src_ptr = cgutils.get_item_pointer2(builder, arr_data,
                                                arr_sh, arr_st,
                                                arrty.layout, indices)
            val = load_item(context, builder, arrty, src_ptr)
            val = context.cast(builder, val, arrty.dtype, retty.dtype)
            dest_ptr = cgutils.get_item_pointer2(builder, ret_data,
                                                 ret_shapes, ret_strides,
                                                 retty.layout, indices)
            store_item(context, builder, retty, val, dest_ptr)

        # Bump destination pointer
        ret_data = cgutils.pointer_add(builder, ret_data, offset)

    return ret


def _np_concatenate(context, builder, arrtys, arrs, retty, axis):
    ndim = retty.ndim

    zero = cgutils.intp_t(0)

    arrs = [make_array(aty)(context, builder, value=a)
            for aty, a in zip(arrtys, arrs)]

    axis = _normalize_axis(context, builder, "np.concatenate", ndim, axis)

    # Get input shapes
    arr_shapes = [cgutils.unpack_tuple(builder, arr.shape) for arr in arrs]
    arr_strides = [cgutils.unpack_tuple(builder, arr.strides) for arr in arrs]

    # Compute return shape:
    # - the dimension for the concatenation axis is summed over all inputs
    # - other dimensions must match exactly for each input
    ret_shapes = [cgutils.alloca_once_value(builder, sh)
                  for sh in arr_shapes[0]]

    for dim in range(ndim):
        is_axis = builder.icmp_signed('==', axis.type(dim), axis)
        ret_shape_ptr = ret_shapes[dim]
        ret_sh = builder.load(ret_shape_ptr)
        other_shapes = [sh[dim] for sh in arr_shapes[1:]]

        with builder.if_else(is_axis) as (on_axis, on_other_dim):
            with on_axis:
                sh = functools.reduce(
                    builder.add,
                    other_shapes + [ret_sh])
                builder.store(sh, ret_shape_ptr)

            with on_other_dim:
                is_ok = cgutils.true_bit
                for sh in other_shapes:
                    is_ok = builder.and_(is_ok,
                                         builder.icmp_signed('==', sh, ret_sh))
                with builder.if_then(builder.not_(is_ok), likely=False):
                    context.call_conv.return_user_exc(
                        builder, ValueError,
                        ("np.concatenate(): input sizes over dimension %d do not match" % dim,))

    ret_shapes = [builder.load(sh) for sh in ret_shapes]

    ret = _do_concatenate(context, builder, axis,
                          arrtys, arrs, arr_shapes, arr_strides,
                          retty, ret_shapes)
    return impl_ret_new_ref(context, builder, retty, ret._getvalue())


def _np_stack(context, builder, arrtys, arrs, retty, axis):
    ndim = retty.ndim

    zero = cgutils.intp_t(0)
    one = cgutils.intp_t(1)
    ll_ndim = cgutils.intp_t(ndim)
    ll_narrays = cgutils.intp_t(len(arrs))

    arrs = [make_array(aty)(context, builder, value=a)
            for aty, a in zip(arrtys, arrs)]

    axis = _normalize_axis(context, builder, "np.stack", ndim, axis)

    # Check input arrays have the same shape
    orig_shape = cgutils.unpack_tuple(builder, arrs[0].shape)

    for arr in arrs[1:]:
        is_ok = cgutils.true_bit
        for sh, orig_sh in zip(cgutils.unpack_tuple(builder, arr.shape),
                               orig_shape):
            is_ok = builder.and_(is_ok, builder.icmp_signed('==', sh, orig_sh))
            with builder.if_then(builder.not_(is_ok), likely=False):
                context.call_conv.return_user_exc(
                    builder, ValueError,
                    ("np.stack(): all input arrays must have the same shape",))

    orig_strides = [cgutils.unpack_tuple(builder, arr.strides) for arr in arrs]

    # Compute input shapes and return shape with the new axis inserted
    # e.g. given 5 input arrays of shape (2, 3, 4) and axis=1,
    # corrected input shape is (2, 1, 3, 4) and return shape is (2, 5, 3, 4).
    ll_shty = ir.ArrayType(cgutils.intp_t, ndim)

    input_shapes = cgutils.alloca_once(builder, ll_shty)
    ret_shapes = cgutils.alloca_once(builder, ll_shty)

    # 1. copy original sizes at appropriate places
    for dim in range(ndim - 1):
        ll_dim = cgutils.intp_t(dim)
        after_axis = builder.icmp_signed('>=', ll_dim, axis)
        sh = orig_shape[dim]
        idx = builder.select(after_axis,
                             builder.add(ll_dim, one),
                             ll_dim)
        builder.store(sh, cgutils.gep_inbounds(builder, input_shapes, 0, idx))
        builder.store(sh, cgutils.gep_inbounds(builder, ret_shapes, 0, idx))

    # 2. insert new size at axis dimension
    builder.store(one, cgutils.gep_inbounds(builder, input_shapes, 0, axis))
    builder.store(ll_narrays, cgutils.gep_inbounds(builder, ret_shapes, 0, axis))

    input_shapes = [cgutils.unpack_tuple(builder, builder.load(input_shapes))] * len(arrs)
    ret_shapes = cgutils.unpack_tuple(builder, builder.load(ret_shapes))

    # Compute input strides for each array with the new axis inserted
    input_strides = [cgutils.alloca_once(builder, ll_shty)
                     for i in range(len(arrs))]

    # 1. copy original strides at appropriate places
    for dim in range(ndim - 1):
        ll_dim = cgutils.intp_t(dim)
        after_axis = builder.icmp_signed('>=', ll_dim, axis)
        idx = builder.select(after_axis,
                             builder.add(ll_dim, one),
                             ll_dim)
        for i in range(len(arrs)):
            builder.store(orig_strides[i][dim],
                          cgutils.gep_inbounds(builder, input_strides[i], 0, idx))

    # 2. insert new stride at axis dimension
    # (the value is indifferent for a 1-sized dimension, we put 0)
    for i in range(len(arrs)):
        builder.store(zero, cgutils.gep_inbounds(builder, input_strides[i], 0, axis))

    input_strides = [cgutils.unpack_tuple(builder, builder.load(st))
                     for st in input_strides]

    # Create concatenated array
    ret = _do_concatenate(context, builder, axis,
                          arrtys, arrs, input_shapes, input_strides,
                          retty, ret_shapes)
    return impl_ret_new_ref(context, builder, retty, ret._getvalue())



@lower_builtin(np.concatenate, types.BaseTuple)
def np_concatenate(context, builder, sig, args):
    axis = context.get_constant(types.intp, 0)
    return _np_concatenate(context, builder,
                           list(sig.args[0]),
                           cgutils.unpack_tuple(builder, args[0]),
                           sig.return_type,
                           axis)

@lower_builtin(np.concatenate, types.BaseTuple, types.Integer)
def np_concatenate_axis(context, builder, sig, args):
    axis = context.cast(builder, args[1], sig.args[1], types.intp)
    return _np_concatenate(context, builder,
                           list(sig.args[0]),
                           cgutils.unpack_tuple(builder, args[0]),
                           sig.return_type,
                           axis)


@lower_builtin(np.column_stack, types.BaseTuple)
def np_column_stack(context, builder, sig, args):
    orig_arrtys = list(sig.args[0])
    orig_arrs = cgutils.unpack_tuple(builder, args[0])

    arrtys = []
    arrs = []

    axis = context.get_constant(types.intp, 1)

    for arrty, arr in zip(orig_arrtys, orig_arrs):
        if arrty.ndim == 2:
            arrtys.append(arrty)
            arrs.append(arr)
        else:
            # Convert 1d array to 2d column array: np.expand_dims(a, 1)
            assert arrty.ndim == 1
            newty = arrty.copy(ndim=2)
            expand_sig = typing.signature(newty, arrty)
            newarr = expand_dims(context, builder, expand_sig, (arr,), axis)

            arrtys.append(newty)
            arrs.append(newarr)

    return _np_concatenate(context, builder, arrtys, arrs,
                           sig.return_type, axis)


def _np_stack_common(context, builder, sig, args, axis):
    """
    np.stack() with the given axis value.
    """
    return _np_stack(context, builder,
                     list(sig.args[0]),
                     cgutils.unpack_tuple(builder, args[0]),
                     sig.return_type,
                     axis)

if numpy_version >= (1, 10):
    @lower_builtin(np.stack, types.BaseTuple)
    def np_stack(context, builder, sig, args):
        axis = context.get_constant(types.intp, 0)
        return _np_stack_common(context, builder, sig, args, axis)

    @lower_builtin(np.stack, types.BaseTuple, types.Integer)
    def np_stack_axis(context, builder, sig, args):
        axis = context.cast(builder, args[1], sig.args[1], types.intp)
        return _np_stack_common(context, builder, sig, args, axis)


@lower_builtin(np.hstack, types.BaseTuple)
def np_hstack(context, builder, sig, args):
    tupty = sig.args[0]
    ndim = tupty[0].ndim

    if ndim == 0:
        # hstack() on 0-d arrays returns a 1-d array
        axis = context.get_constant(types.intp, 0)
        return _np_stack_common(context, builder, sig, args, axis)

    else:
        # As a special case, dimension 0 of 1-dimensional arrays is "horizontal"
        axis = 0 if ndim == 1 else 1

        def np_hstack_impl(arrays):
            return np.concatenate(arrays, axis=axis)

        return context.compile_internal(builder, np_hstack_impl, sig, args)

@lower_builtin(np.vstack, types.BaseTuple)
def np_vstack(context, builder, sig, args):
    tupty = sig.args[0]
    ndim = tupty[0].ndim

    if ndim == 0:
        def np_vstack_impl(arrays):
            return np.expand_dims(np.hstack(arrays), 1)

    elif ndim == 1:
        # np.stack(arrays, axis=0)
        axis = context.get_constant(types.intp, 0)
        return _np_stack_common(context, builder, sig, args, axis)

    else:
        def np_vstack_impl(arrays):
            return np.concatenate(arrays, axis=0)

    return context.compile_internal(builder, np_vstack_impl, sig, args)

@lower_builtin(np.dstack, types.BaseTuple)
def np_dstack(context, builder, sig, args):
    tupty = sig.args[0]
    retty = sig.return_type
    ndim = tupty[0].ndim

    if ndim == 0:
        def np_vstack_impl(arrays):
            return np.hstack(arrays).reshape(1, 1, -1)

        return context.compile_internal(builder, np_vstack_impl, sig, args)

    elif ndim == 1:
        # np.expand_dims(np.stack(arrays, axis=1), axis=0)
        axis = context.get_constant(types.intp, 1)
        stack_retty = retty.copy(ndim=retty.ndim - 1)
        stack_sig = typing.signature(stack_retty, *sig.args)
        stack_ret = _np_stack_common(context, builder, stack_sig, args, axis)

        axis = context.get_constant(types.intp, 0)
        expand_sig = typing.signature(retty, stack_retty)
        return expand_dims(context, builder, expand_sig, (stack_ret,), axis)

    elif ndim == 2:
        # np.stack(arrays, axis=2)
        axis = context.get_constant(types.intp, 2)
        return _np_stack_common(context, builder, sig, args, axis)

    else:
        def np_vstack_impl(arrays):
            return np.concatenate(arrays, axis=2)

        return context.compile_internal(builder, np_vstack_impl, sig, args)

@extending.overload_method(types.Array, 'fill')
def arr_fill(arr, val):

    def fill_impl(arr, val):
        arr[:] = val
        return None

    return fill_impl

# -----------------------------------------------------------------------------
# Sorting

_sorts = {}

def lt_floats(a, b):
    return math.isnan(b) or a < b

def get_sort_func(kind, is_float, is_argsort=False):
    """
    Get a sort implementation of the given kind.
    """
    key = kind, is_float, is_argsort
    try:
        return _sorts[key]
    except KeyError:
        if kind == 'quicksort':
            sort = quicksort.make_jit_quicksort(
                lt=lt_floats if is_float else None,
                is_argsort=is_argsort)
            func = sort.run_quicksort
        elif kind == 'mergesort':
            sort = mergesort.make_jit_mergesort(
                lt=lt_floats if is_float else None,
                is_argsort=is_argsort)
            func = sort.run_mergesort
        _sorts[key] = func
        return func


@lower_builtin("array.sort", types.Array)
def array_sort(context, builder, sig, args):
    arytype = sig.args[0]
    sort_func = get_sort_func(kind='quicksort',
                              is_float=isinstance(arytype.dtype, types.Float))

    def array_sort_impl(arr):
        # Note we clobber the return value
        sort_func(arr)

    return context.compile_internal(builder, array_sort_impl, sig, args)

@lower_builtin(np.sort, types.Array)
def np_sort(context, builder, sig, args):

    def np_sort_impl(a):
        res = a.copy()
        res.sort()
        return res

    return context.compile_internal(builder, np_sort_impl, sig, args)

@lower_builtin("array.argsort", types.Array, types.Const)
@lower_builtin(np.argsort, types.Array, types.Const)
def array_argsort(context, builder, sig, args):
    arytype, kind = sig.args
    sort_func = get_sort_func(kind=kind.value,
                              is_float=isinstance(arytype.dtype, types.Float),
                              is_argsort=True)

    def array_argsort_impl(arr):
        return sort_func(arr)

    innersig = sig.replace(args=sig.args[:1])
    innerargs = args[:1]
    return context.compile_internal(builder, array_argsort_impl,
                                    innersig, innerargs)


# -----------------------------------------------------------------------------
# Implicit cast

@lower_cast(types.Array, types.Array)
def array_to_array(context, builder, fromty, toty, val):
    # Type inference should have prevented illegal array casting.
    assert fromty.mutable != toty.mutable or toty.layout == 'A'
    return val


# -----------------------------------------------------------------------------
# Stride tricks

def reshape_unchecked(a, shape, strides):
    """
    An intrinsic returning a derived array with the given shape and strides.
    """
    raise NotImplementedError

@extending.type_callable(reshape_unchecked)
def type_reshape_unchecked(context):
    def check_shape(shape):
        return (isinstance(shape, types.BaseTuple) and
                all(isinstance(v, types.Integer) for v in shape))

    def typer(a, shape, strides):
        if not isinstance(a, types.Array):
            return
        if not check_shape(shape) or not check_shape(strides):
            return
        if len(shape) != len(strides):
            return
        return a.copy(ndim=len(shape), layout='A')

    return typer

@lower_builtin(reshape_unchecked, types.Array, types.BaseTuple, types.BaseTuple)
def impl_shape_unchecked(context, builder, sig, args):
    aryty = sig.args[0]
    retty = sig.return_type

    ary = make_array(aryty)(context, builder, args[0])
    out = make_array(retty)(context, builder)
    shape = cgutils.unpack_tuple(builder, args[1])
    strides = cgutils.unpack_tuple(builder, args[2])

    populate_array(out,
                   data=ary.data,
                   shape=shape,
                   strides=strides,
                   itemsize=ary.itemsize,
                   meminfo=ary.meminfo,
                   )

    res = out._getvalue()
    return impl_ret_borrowed(context, builder, retty, res)


@extending.overload(np.lib.stride_tricks.as_strided)
def as_strided(x, shape=None, strides=None):
    if shape in (None, types.none):
        @register_jitable
        def get_shape(x, shape):
            return x.shape
    else:
        @register_jitable
        def get_shape(x, shape):
            return shape

    if strides in (None, types.none):
        # When *strides* is not passed, as_strided() does a non-size-checking
        # reshape(), possibly changing the original strides.  This is too
        # cumbersome to support right now, and a Web search shows all example
        # use cases of as_strided() pass explicit *strides*.
        raise NotImplementedError("as_strided() strides argument is mandatory")
    else:
        @register_jitable
        def get_strides(x, strides):
            return strides

    def as_strided_impl(x, shape=None, strides=None):
        x = reshape_unchecked(x, get_shape(x, shape), get_strides(x, strides))
        return x

    return as_strided_impl<|MERGE_RESOLUTION|>--- conflicted
+++ resolved
@@ -25,13 +25,8 @@
                                     iternext_impl, impl_ret_borrowed,
                                     impl_ret_new_ref, impl_ret_untracked)
 from numba.typing import signature
-<<<<<<< HEAD
-from numba.extending import register_jitable, overload
-from . import quicksort, slicing
-=======
 from numba.extending import register_jitable
 from . import quicksort, mergesort, slicing
->>>>>>> 5cf7aee6
 
 
 def set_range_metadata(builder, load, lower_bound, upper_bound):
