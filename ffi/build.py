--- conflicted
+++ resolved
@@ -133,26 +133,12 @@
         print(msg)
         print(warning + '\n')
     else:
-<<<<<<< HEAD
-        if not (out.startswith('8.0.') or out.startswith('7.0.')
-                or out.startswith('7.1.') or out.startswith('9.0.')
-                or out.startswith('10.0.') or out.startswith('11.0.')
-                or out.startswith('12.0.')):
-            msg = (
-                "Building llvmlite requires LLVM 7.0+ Be sure to "
-                "set LLVM_CONFIG to the right executable path.\n"
-                "Read the documentation at http://llvmlite.pydata.org/ for more "
-                "information about building llvmlite.\n"
-                )
-=======
-
         if not (out.startswith('10.0.') or out.startswith('9.0')):
             msg = ("Building llvmlite requires LLVM 10.0.x or 9.0.x, got "
                    "{!r}. Be sure to set LLVM_CONFIG to the right executable "
                    "path.\nRead the documentation at "
                    "http://llvmlite.pydata.org/ for more information about "
                    "building llvmlite.\n".format(out.strip()))
->>>>>>> 4acef2d5
             raise RuntimeError(msg)
 
     # Get LLVM information for building
