
cmake_minimum_required(VERSION 2.8.8)

# This will define the name of the solution file in the build directory
project(llvmlite_ffi)

include(CheckIncludeFiles)

if(NOT MSVC)
  set(CMAKE_C_FLAGS "${CMAKE_C_FLAGS} -fno-rtti -g")
  set(CMAKE_CXX_FLAGS "${CMAKE_CXX_FLAGS} -fno-rtti -g")
endif()

find_package(LLVM REQUIRED CONFIG)

message(STATUS "Found LLVM ${LLVM_PACKAGE_VERSION}")
message(STATUS "Using LLVMConfig.cmake in: ${LLVM_DIR}")

# Set your project compile flags.
# E.g. if using the C++ header files
# you will need to enable C++11 support
# for your compiler.

include_directories(${LLVM_INCLUDE_DIRS})
add_definitions(${LLVM_DEFINITIONS})

# Look for SVML
set(CMAKE_REQUIRED_INCLUDES ${LLVM_INCLUDE_DIRS})

CHECK_INCLUDE_FILES("llvm/IR/SVML.inc" HAVE_SVML)
if(HAVE_SVML)
    message(STATUS "SVML found")
    add_definitions(-DHAVE_SVML)
else()
    message(STATUS "SVML not found")
endif()


# Define our shared library
add_library(llvmlite SHARED assembly.cpp bitcode.cpp core.cpp initfini.cpp
            module.cpp value.cpp executionengine.cpp transforms.cpp
            passmanagers.cpp targets.cpp dylib.cpp linker.cpp object_file.cpp
<<<<<<< HEAD
            file_system.cpp)
=======
            custom_passes.cpp)
>>>>>>> 7ff36e23

# Find the libraries that correspond to the LLVM components
# that we wish to use.
# The following line is broken with LLVM 10.0.0 due to a potential bug in
# the LLVM cmake setup, so we use the workaround instead.
# Bug reported upstream at: https://bugs.llvm.org/show_bug.cgi?id=47003
# BROKEN: llvm_map_components_to_libnames(llvm_libs all)
if ($ENV{LLVMLITE_SHARED})
    set(llvm_libs LLVM)
else()
    set(llvm_libs ${LLVM_AVAILABLE_LIBS})
endif()

# Since LLVM 8 "OptRemarks" is built as a shared library only and also appears
# under the llvm_libs for the "all" components map. This breaks static linking
# so the "OptRemarks" library is removed from this list.
list(REMOVE_ITEM llvm_libs "OptRemarks")

# Link against LLVM libraries
target_link_libraries(llvmlite ${llvm_libs})<|MERGE_RESOLUTION|>--- conflicted
+++ resolved
@@ -40,11 +40,7 @@
 add_library(llvmlite SHARED assembly.cpp bitcode.cpp core.cpp initfini.cpp
             module.cpp value.cpp executionengine.cpp transforms.cpp
             passmanagers.cpp targets.cpp dylib.cpp linker.cpp object_file.cpp
-<<<<<<< HEAD
-            file_system.cpp)
-=======
-            custom_passes.cpp)
->>>>>>> 7ff36e23
+            custom_passes.cpp file_system.cpp)
 
 # Find the libraries that correspond to the LLVM components
 # that we wish to use.
