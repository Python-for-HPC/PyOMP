--- conflicted
+++ resolved
@@ -11,11 +11,7 @@
 INCLUDE = core.h
 SRC = assembly.cpp bitcode.cpp core.cpp initfini.cpp module.cpp value.cpp \
 	  executionengine.cpp transforms.cpp passmanagers.cpp targets.cpp dylib.cpp \
-<<<<<<< HEAD
-	  linker.cpp object_file.cpp file_system.cpp
-=======
-	  linker.cpp object_file.cpp custom_passes.cpp
->>>>>>> 7ff36e23
+	  linker.cpp object_file.cpp custom_passes.cpp file_system.cpp
 OUTPUT = libllvmlite.so
 
 all: $(OUTPUT)
